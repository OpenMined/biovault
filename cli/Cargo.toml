--- conflicted
+++ resolved
@@ -40,13 +40,10 @@
 regex = "1.10"
 flate2 = "1.0"
 walkdir = "2.4"
-<<<<<<< HEAD
 semver = "1.0"
 self_update = { version = "0.41", default-features = false, features = ["archive-tar", "compression-flate2", "rustls"] }
 rand = "0.8"
-=======
 base64 = "0.22"
->>>>>>> a70e3a2f
 
 [dev-dependencies]
 assert_cmd = "2.0"
