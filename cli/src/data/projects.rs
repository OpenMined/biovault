use anyhow::{Context, Result};
use rusqlite::{params, OptionalExtension};
use serde::{Deserialize, Serialize};
use std::path::Path;

use super::BioVaultDb;

#[derive(Debug, Serialize, Deserialize, Clone)]
pub struct Project {
    pub id: i64,
    pub name: String,
    pub version: String,
    pub author: String,
    pub workflow: String,
    pub template: String,
    pub project_path: String,
    pub created_at: String,
}

#[derive(Debug, Serialize, Deserialize, Clone)]
pub struct ProjectYaml {
    pub name: String,
    #[serde(default = "default_version")]
    pub version: String,
    pub author: String,
    pub workflow: String,
    pub template: String,
    pub assets: Vec<String>,
}

<<<<<<< HEAD
pub struct UpdateProjectParams<'a> {
    pub name: &'a str,
    pub author: &'a str,
    pub workflow: &'a str,
    pub template: &'a str,
    pub project_path: &'a Path,
=======
fn default_version() -> String {
    "1.0.0".to_string()
>>>>>>> 2088110b
}

impl BioVaultDb {
    /// List all projects
    pub fn list_projects(&self) -> Result<Vec<Project>> {
        let mut stmt = self.conn.prepare(
            "SELECT id, name, version, author, workflow, template, project_path, created_at
             FROM projects
             ORDER BY created_at DESC",
        )?;

        let projects = stmt
            .query_map([], |row| {
                Ok(Project {
                    id: row.get(0)?,
                    name: row.get(1)?,
                    version: row.get(2)?,
                    author: row.get(3)?,
                    workflow: row.get(4)?,
                    template: row.get(5)?,
                    project_path: row.get(6)?,
                    created_at: row.get(7)?,
                })
            })?
            .collect::<Result<Vec<_>, _>>()?;

        Ok(projects)
    }

    /// Get project by name, name@version, or ID
    pub fn get_project(&self, identifier: &str) -> Result<Option<Project>> {
        // Try parsing as ID first
        if let Ok(id) = identifier.parse::<i64>() {
            let mut stmt = self.conn.prepare(
                "SELECT id, name, version, author, workflow, template, project_path, created_at
                 FROM projects
                 WHERE id = ?1",
            )?;

            let project = stmt
                .query_row([id], |row| {
                    Ok(Project {
                        id: row.get(0)?,
                        name: row.get(1)?,
                        version: row.get(2)?,
                        author: row.get(3)?,
                        workflow: row.get(4)?,
                        template: row.get(5)?,
                        project_path: row.get(6)?,
                        created_at: row.get(7)?,
                    })
                })
                .optional()?;

            return Ok(project);
        }

        // Check if identifier includes version (name@version)
        if let Some((name, version)) = identifier.split_once('@') {
            let mut stmt = self.conn.prepare(
                "SELECT id, name, version, author, workflow, template, project_path, created_at
                 FROM projects
                 WHERE name = ?1 AND version = ?2",
            )?;

            let project = stmt
                .query_row([name, version], |row| {
                    Ok(Project {
                        id: row.get(0)?,
                        name: row.get(1)?,
                        version: row.get(2)?,
                        author: row.get(3)?,
                        workflow: row.get(4)?,
                        template: row.get(5)?,
                        project_path: row.get(6)?,
                        created_at: row.get(7)?,
                    })
                })
                .optional()?;

            return Ok(project);
        }

        // Otherwise treat as name, get latest version
        let mut stmt = self.conn.prepare(
            "SELECT id, name, version, author, workflow, template, project_path, created_at
             FROM projects
             WHERE name = ?1
             ORDER BY created_at DESC
             LIMIT 1",
        )?;

        let project = stmt
            .query_row([identifier], |row| {
                Ok(Project {
                    id: row.get(0)?,
                    name: row.get(1)?,
                    version: row.get(2)?,
                    author: row.get(3)?,
                    workflow: row.get(4)?,
                    template: row.get(5)?,
                    project_path: row.get(6)?,
                    created_at: row.get(7)?,
                })
            })
            .optional()?;

        Ok(project)
    }

    /// Register a project in the database
    pub fn register_project(
        &self,
        name: &str,
        version: &str,
        author: &str,
        workflow: &str,
        template: &str,
        project_path: &Path,
    ) -> Result<i64> {
        let path_str = project_path
            .to_str()
            .ok_or_else(|| anyhow::anyhow!("Invalid project path"))?;

        // Check if project with this name and version already exists
        let identifier = format!("{}@{}", name, version);
        if let Some(existing) = self.get_project(&identifier)? {
            anyhow::bail!(
                "Project '{}' version {} already exists (id: {}). Use --overwrite to replace.",
                name,
                version,
                existing.id
            );
        }

        self.conn.execute(
            "INSERT INTO projects (name, version, author, workflow, template, project_path)
             VALUES (?1, ?2, ?3, ?4, ?5, ?6)",
            params![name, version, author, workflow, template, path_str],
        )?;

        Ok(self.conn.last_insert_rowid())
    }

    /// Update an existing project
    pub fn update_project(
        &self,
        name: &str,
        version: &str,
        author: &str,
        workflow: &str,
        template: &str,
        project_path: &Path,
    ) -> Result<()> {
        let path_str = project_path
            .to_str()
            .ok_or_else(|| anyhow::anyhow!("Invalid project path"))?;

        let rows_affected = self.conn.execute(
            "UPDATE projects
             SET author = ?1, workflow = ?2, template = ?3, project_path = ?4
             WHERE name = ?5 AND version = ?6",
            params![author, workflow, template, path_str, name, version],
        )?;

        if rows_affected == 0 {
            anyhow::bail!("Project '{}' version {} not found", name, version);
        }

        Ok(())
    }

    /// Update an existing project by ID
    pub fn update_project_by_id(
        &self,
        project_id: i64,
<<<<<<< HEAD
        params: UpdateProjectParams<'_>,
=======
        name: &str,
        version: &str,
        author: &str,
        workflow: &str,
        template: &str,
        project_path: &Path,
>>>>>>> 2088110b
    ) -> Result<()> {
        let name = params.name;
        let author = params.author;
        let workflow = params.workflow;
        let template = params.template;
        let project_path = params.project_path;
        let path_str = project_path
            .to_str()
            .ok_or_else(|| anyhow::anyhow!("Invalid project path"))?;

        // Check if another project has the same (name, version) combination
        let mut stmt = self
            .conn
            .prepare("SELECT id FROM projects WHERE name = ?1 AND version = ?2 AND id != ?3")
            .context("Failed to prepare project uniqueness query")?;

        let conflict = stmt
            .query_row(params![name, version, project_id], |row| {
                row.get::<_, i64>(0)
            })
            .optional()?;

        if conflict.is_some() {
            anyhow::bail!(
                "Project '{}' version {} is already used by a different project",
                name,
                version
            );
        }

        let rows_affected = self
            .conn
            .execute(
                "UPDATE projects
                 SET name = ?1, version = ?2, author = ?3, workflow = ?4, template = ?5, project_path = ?6
                 WHERE id = ?7",
                params![name, version, author, workflow, template, path_str, project_id],
            )
            .context("Failed to update project record")?;

        if rows_affected == 0 {
            anyhow::bail!("Project id {} not found", project_id);
        }

        Ok(())
    }

    fn runs_project_reference_column(&self) -> Result<Option<&'static str>> {
        if self.table_has_column("runs", "project_id")? {
            Ok(Some("project_id"))
        } else if self.table_has_column("runs", "step_id")? {
            Ok(Some("step_id"))
        } else {
            Ok(None)
        }
    }

    fn table_has_column(&self, table: &str, column: &str) -> Result<bool> {
        // table/column names are controlled internally, so simple escaping is sufficient
        let table = table.replace('\'', "''");
        let column = column.replace('\'', "''");
        let sql = format!(
            "SELECT COUNT(*) FROM pragma_table_info('{}') WHERE name='{}'",
            table, column
        );

        let count: i64 = self.conn.query_row(&sql, [], |row| row.get(0))?;
        Ok(count > 0)
    }

    /// Delete a project from the database
    pub fn delete_project(&self, identifier: &str) -> Result<Project> {
        // Get the project first
        let project = self
            .get_project(identifier)?
            .ok_or_else(|| anyhow::anyhow!("Project '{}' not found", identifier))?;

        if let Some(column) = self.runs_project_reference_column()? {
            let query = format!("SELECT COUNT(*) FROM runs WHERE {} = ?1", column);
            let run_count: i64 = self
                .conn
                .query_row(&query, params![project.id], |row| row.get(0))?;

            if run_count > 0 {
                anyhow::bail!(
                    "Cannot delete project '{}': {} associated run(s) exist. Delete runs first.",
                    project.name,
                    run_count
                );
            }
        }

        // Delete the project
        self.conn
            .execute("DELETE FROM projects WHERE id = ?1", params![project.id])?;

        Ok(project)
    }

    /// Count runs for a project
    pub fn count_project_runs(&self, project_id: i64) -> Result<i64> {
        if let Some(column) = self.runs_project_reference_column()? {
            let query = format!("SELECT COUNT(*) FROM runs WHERE {} = ?1", column);
            let count: i64 = self
                .conn
                .query_row(&query, params![project_id], |row| row.get(0))?;
            Ok(count)
        } else {
            Ok(0)
        }
    }
}

#[cfg(test)]
mod tests {
    use super::*;
    use std::fs;
    use tempfile::TempDir;

    fn setup_test_db() -> (TempDir, BioVaultDb) {
        let tmp = TempDir::new().unwrap();
        crate::config::set_test_biovault_home(tmp.path());
        let db = BioVaultDb::new().unwrap();
        (tmp, db)
    }

    fn teardown_test() {
        crate::config::clear_test_biovault_home();
    }

    #[test]
    fn test_register_and_list_projects() {
        let (tmp, db) = setup_test_db();
        let project_path = tmp.path().join("test-project");
        fs::create_dir_all(&project_path).unwrap();

        let id = db
            .register_project(
                "test",
                "1.0.0",
                "author@example.com",
                "workflow.nf",
                "default",
                &project_path,
            )
            .unwrap();
        assert!(id > 0);

        let projects = db.list_projects().unwrap();
        assert_eq!(projects.len(), 1);
        assert_eq!(projects[0].name, "test");
        assert_eq!(projects[0].version, "1.0.0");
        assert_eq!(projects[0].author, "author@example.com");

        teardown_test();
    }

    #[test]
    fn test_get_project_by_name() {
        let (tmp, db) = setup_test_db();
        let project_path = tmp.path().join("test-project");
        fs::create_dir_all(&project_path).unwrap();

        db.register_project(
            "test",
            "1.0.0",
            "author@example.com",
            "workflow.nf",
            "default",
            &project_path,
        )
        .unwrap();

        let project = db.get_project("test").unwrap();
        assert!(project.is_some());
        let p = project.unwrap();
        assert_eq!(p.name, "test");
        assert_eq!(p.version, "1.0.0");

        teardown_test();
    }

    #[test]
    fn test_get_project_by_id() {
        let (tmp, db) = setup_test_db();
        let project_path = tmp.path().join("test-project");
        fs::create_dir_all(&project_path).unwrap();

        let id = db
            .register_project(
                "test",
                "1.0.0",
                "author@example.com",
                "workflow.nf",
                "default",
                &project_path,
            )
            .unwrap();

        let project = db.get_project(&id.to_string()).unwrap();
        assert!(project.is_some());
        assert_eq!(project.unwrap().id, id);

        teardown_test();
    }

    #[test]
    fn test_duplicate_project_fails() {
        let (tmp, db) = setup_test_db();
        let project_path = tmp.path().join("test-project");
        fs::create_dir_all(&project_path).unwrap();

        db.register_project(
            "test",
            "1.0.0",
            "author@example.com",
            "workflow.nf",
            "default",
            &project_path,
        )
        .unwrap();

        let result = db.register_project(
            "test",
            "1.0.0",
            "other@example.com",
            "workflow.nf",
            "default",
            &project_path,
        );
        assert!(result.is_err());
        assert!(result.unwrap_err().to_string().contains("already exists"));

        teardown_test();
    }

    #[test]
    fn test_update_project() {
        let (tmp, db) = setup_test_db();
        let project_path = tmp.path().join("test-project");
        fs::create_dir_all(&project_path).unwrap();

        db.register_project(
            "test",
            "1.0.0",
            "old@example.com",
            "old.nf",
            "old",
            &project_path,
        )
        .unwrap();

        db.update_project(
            "test",
            "1.0.0",
            "new@example.com",
            "new.nf",
            "new",
            &project_path,
        )
        .unwrap();

        let project = db.get_project("test").unwrap().unwrap();
        assert_eq!(project.author, "new@example.com");
        assert_eq!(project.workflow, "new.nf");

        teardown_test();
    }

    #[test]
    fn test_delete_project() {
        let (tmp, db) = setup_test_db();
        let project_path = tmp.path().join("test-project");
        fs::create_dir_all(&project_path).unwrap();

        db.register_project(
            "test",
            "1.0.0",
            "author@example.com",
            "workflow.nf",
            "default",
            &project_path,
        )
        .unwrap();

        let deleted = db.delete_project("test").unwrap();
        assert_eq!(deleted.name, "test");
        assert_eq!(deleted.version, "1.0.0");

        let project = db.get_project("test").unwrap();
        assert!(project.is_none());

        teardown_test();
    }

    #[test]
    fn test_delete_nonexistent_project_fails() {
        let (_tmp, db) = setup_test_db();

        let result = db.delete_project("nonexistent");
        assert!(result.is_err());
        assert!(result.unwrap_err().to_string().contains("not found"));

        teardown_test();
    }
}<|MERGE_RESOLUTION|>--- conflicted
+++ resolved
@@ -28,17 +28,17 @@
     pub assets: Vec<String>,
 }
 
-<<<<<<< HEAD
+fn default_version() -> String {
+    "1.0.0".to_string()
+}
+
 pub struct UpdateProjectParams<'a> {
     pub name: &'a str,
+    pub version: &'a str,
     pub author: &'a str,
     pub workflow: &'a str,
     pub template: &'a str,
     pub project_path: &'a Path,
-=======
-fn default_version() -> String {
-    "1.0.0".to_string()
->>>>>>> 2088110b
 }
 
 impl BioVaultDb {
@@ -215,18 +215,10 @@
     pub fn update_project_by_id(
         &self,
         project_id: i64,
-<<<<<<< HEAD
         params: UpdateProjectParams<'_>,
-=======
-        name: &str,
-        version: &str,
-        author: &str,
-        workflow: &str,
-        template: &str,
-        project_path: &Path,
->>>>>>> 2088110b
     ) -> Result<()> {
         let name = params.name;
+        let version = params.version;
         let author = params.author;
         let workflow = params.workflow;
         let template = params.template;
