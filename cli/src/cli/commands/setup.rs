--- conflicted
+++ resolved
@@ -885,11 +885,6 @@
                     for cmd in install_commands {
                         println!("   Running: {}", cmd);
                         let status = if cmd.starts_with("winget") {
-<<<<<<< HEAD
-                            Command::new("winget")
-                                .args(cmd.split_whitespace().skip(1))
-                                .status()
-=======
                             if winget_exists {
                                 Command::new("winget")
                                     .args(cmd.split_whitespace().skip(1))
@@ -911,7 +906,6 @@
                                         .status()
                                 }
                             }
->>>>>>> 871c9770
                         } else {
                             Command::new("powershell").arg("-Command").arg(cmd).status()
                         };
