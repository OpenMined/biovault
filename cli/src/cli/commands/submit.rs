use crate::cli::commands::messages::init_message_system;
use crate::cli::syft_url::SyftURL;
use crate::config::Config;
use crate::error::{Error, Result};
use crate::messages::{Message, MessageType};
use crate::types::{ProjectYaml, SyftPermissions};
use anyhow::Context;
use chrono::Local;
use dialoguer::{Confirm, Editor};
use serde_json::json;
use serde_yaml;
use std::collections::HashMap;
use std::fs;
use std::path::{Path, PathBuf};
use walkdir::WalkDir;

pub async fn submit(
    project_path: String,
    destination: String,
    non_interactive: bool,
    force: bool,
) -> Result<()> {
    let config = Config::load()?;

    // Parse destination - could be email or full syft URL
    let (datasite_email, participant_url) = if destination.starts_with("syft://") {
        // Full syft URL provided
        let dest_url = SyftURL::parse(&destination)?;
        let email = dest_url.email.clone();
        let participant = if dest_url.fragment.is_some() {
            Some(destination.clone())
        } else {
            None
        };
        (email, participant)
    } else if destination.contains('@') {
        // Just an email/datasite provided
        (destination.clone(), None)
    } else {
        return Err(Error::from(anyhow::anyhow!(
            "Invalid destination: must be either an email address or a syft:// URL"
        )));
    };

    // Check if this is a self-submission (for testing)
    let is_self_submission = datasite_email == config.email;
    if is_self_submission {
        println!("🧪 Self-submission detected (testing mode)");
    }

    // Determine project directory
    let project_dir = PathBuf::from(&project_path);
    let project_dir = if project_dir.is_relative() && project_path == "." {
        std::env::current_dir()?
    } else {
        project_dir
    };

    if !project_dir.exists() {
        return Err(Error::from(anyhow::anyhow!(
            "Project directory not found: {}",
            project_dir.display()
        )));
    }

    let project_yaml_path = project_dir.join("project.yaml");
    if !project_yaml_path.exists() {
        return Err(Error::from(anyhow::anyhow!(
            "project.yaml not found in: {}",
            project_dir.display()
        )));
    }

    // Load and validate project
    let mut project = ProjectYaml::from_file(&project_yaml_path)?;

    // Override security-sensitive fields
    project.author = config.email.clone();
    project.datasites = Some(vec![datasite_email.clone()]);

    // Handle participants from destination URL
    project.participants = participant_url.clone().map(|url| vec![url]);

    // Hash workflow.nf
    let workflow_path = project_dir.join("workflow.nf");
    if !workflow_path.exists() {
        return Err(Error::from(anyhow::anyhow!(
            "workflow.nf not found in project directory"
        )));
    }
    let workflow_hash = hash_file(&workflow_path)?;

    // Collect and hash asset files
    let assets_dir = project_dir.join("assets");
    let mut asset_files = Vec::new();
    let mut b3_hashes = HashMap::new();

    // Add workflow hash
    b3_hashes.insert("workflow.nf".to_string(), workflow_hash.clone());

    if assets_dir.exists() && assets_dir.is_dir() {
        for entry in WalkDir::new(&assets_dir)
            .min_depth(1)
            .follow_links(false)
            .into_iter()
            .filter_map(|e| e.ok())
            .filter(|e| e.file_type().is_file())
        {
            let path = entry.path();
            // Relative path from project root (for hashes)
            let relative_path = path
                .strip_prefix(&project_dir)
                .unwrap_or(path)
                .to_string_lossy()
                .to_string();
            // Relative path from assets dir (for YAML assets list)
            let assets_rel = path
                .strip_prefix(&assets_dir)
                .unwrap_or(path)
                .to_string_lossy()
                .to_string();

            asset_files.push(assets_rel);
            let file_hash = hash_file(path)?;
            b3_hashes.insert(relative_path, file_hash);
        }
    }

    project.assets = if asset_files.is_empty() {
        None
    } else {
        Some(asset_files)
    };
    project.b3_hashes = Some(b3_hashes);

    // Calculate project hash from workflow.nf and assets only (deterministic)
    let mut hash_content = String::new();
    hash_content.push_str(&project.name);
    hash_content.push_str(&workflow_hash);
    if let Some(ref hashes) = project.b3_hashes {
        let mut sorted_hashes: Vec<_> = hashes.iter().collect();
        sorted_hashes.sort_by_key(|k| k.0);
        for (file, hash) in sorted_hashes {
            hash_content.push_str(file);
            hash_content.push_str(hash);
        }
    }
    let project_hash = blake3::hash(hash_content.as_bytes()).to_hex().to_string();

    // Create submission folder name
    let date_str = Local::now().format("%Y-%m-%d").to_string();
    let short_hash = &project_hash[0..8];
    let submission_folder_name = format!("{}-{}-{}", project.name, date_str, short_hash);

    // Create submission path
    let submissions_path = config.get_shared_submissions_path()?;
    fs::create_dir_all(&submissions_path)?;

    let submission_path = submissions_path.join(&submission_folder_name);

    // Check if already submitted
    if submission_path.exists() {
        // Verify the hash matches using the same deterministic method
        let existing_project_yaml = submission_path.join("project.yaml");
        if existing_project_yaml.exists() {
            let existing_project = ProjectYaml::from_file(&existing_project_yaml)?;

            // Calculate existing project hash using same method
            let mut existing_hash_content = String::new();
            existing_hash_content.push_str(&existing_project.name);

            // Get workflow hash from existing submission
            if let Some(ref existing_hashes) = existing_project.b3_hashes {
                if let Some(existing_workflow_hash) = existing_hashes.get("workflow.nf") {
                    existing_hash_content.push_str(existing_workflow_hash);

                    let mut sorted_hashes: Vec<_> = existing_hashes.iter().collect();
                    sorted_hashes.sort_by_key(|k| k.0);
                    for (file, hash) in sorted_hashes {
                        existing_hash_content.push_str(file);
                        existing_hash_content.push_str(hash);
                    }
                }
            }

            let existing_hash = blake3::hash(existing_hash_content.as_bytes())
                .to_hex()
                .to_string();

            if existing_hash == project_hash {
                // Check if we're submitting to a different recipient
                let existing_permissions_path = submission_path.join("syft.pub.yaml");
                if existing_permissions_path.exists() && datasite_email != config.email {
                    println!(
                        "📝 Updating submission with new recipient: {}",
                        datasite_email
                    );

                    // Update permissions to include new recipient
                    update_permissions_for_new_recipient(
                        &existing_permissions_path,
                        &datasite_email,
                    )?;

                    // Update project.yaml with new datasites
                    let mut existing_project = ProjectYaml::from_file(&existing_project_yaml)?;
                    if let Some(ref mut datasites) = existing_project.datasites {
                        if !datasites.contains(&datasite_email) {
                            datasites.push(datasite_email.clone());
                        }
                    } else {
                        existing_project.datasites = Some(vec![datasite_email.clone()]);
                    }

                    // Handle participants from destination URL
                    if let Some(new_participant) = participant_url.clone() {
                        if let Some(ref mut participants) = existing_project.participants {
                            if !participants.contains(&new_participant) {
                                participants.push(new_participant);
                            }
                        } else {
                            existing_project.participants = Some(vec![new_participant]);
                        }
                    }

                    existing_project.save(&existing_project_yaml)?;

                    println!("✓ Permissions updated for existing submission");
                    println!("  Location: {}", submission_path.display());

                    // Continue to send the message to the new recipient
                } else if !force {
                    println!("⚠️  This exact project version has already been submitted.");
                    println!("   Location: {}", submission_path.display());
                    println!("   Hash: {}", short_hash);
                    println!("   Use --force to resend the message.");
                    return Ok(());
                } else {
                    println!(
                        "ℹ️  Project already submitted, but --force flag used. Sending message..."
                    );
                    println!("   Location: {}", submission_path.display());
                    println!("   Hash: {}", short_hash);

<<<<<<< HEAD
                    // Check if destination has changed
                    let existing_datasites = existing_project.datasites.clone().unwrap_or_default();
                    let destination_changed = !existing_datasites.contains(&datasite_email);

                    if destination_changed {
                        // Update project.yaml and syft.pub.yaml with new destination
                        println!("✓ Updating destination to: {}", datasite_email);

                        // Update project.yaml with new datasite
                        let mut updated_project = existing_project.clone();
                        updated_project.datasites = Some(vec![datasite_email.clone()]);
                        updated_project.participants = participant_url.clone().map(|url| vec![url]);
                        updated_project.save(&existing_project_yaml)?;

                        // Update syft.pub.yaml
                        let existing_permissions_path = submission_path.join("syft.pub.yaml");
                        let updated_permissions =
                            SyftPermissions::new_for_datasite(&datasite_email);
                        updated_permissions.save(&existing_permissions_path)?;
=======
                    // Skip to message sending part since files already exist
                    // Build the syft URL and send the message
                    let datasite_root = config.get_datasite_path()?;
                    let rel_from_datasite = submission_path
                        .strip_prefix(&datasite_root)
                        .unwrap_or(&submission_path)
                        .to_string_lossy()
                        .to_string();
                    let submission_syft_url =
                        format!("syft://{}/{}", config.email, rel_from_datasite);

                    // Use project data from existing submission
                    let default_body = "I would like to run the following project.".to_string();
                    let mut body = if non_interactive {
                        default_body.clone()
                    } else {
                        let use_custom = Confirm::new()
                            .with_prompt("Write a custom message body?")
                            .default(false)
                            .interact()
                            .unwrap_or(false);

                        if use_custom {
                            match Editor::new().edit(&default_body) {
                                Ok(Some(content)) if !content.trim().is_empty() => content,
                                _ => default_body.clone(),
                            }
                        } else {
                            default_body.clone()
                        }
                    };

                    let receiver_local_path_template = format!(
                        "$SYFTBOX_DATA_DIR/datasites/{}/shared/biovault/submissions/{}",
                        config.email, submission_folder_name
                    );
                    body.push_str(&format!(
                        "\n\nSubmission location references:\n- syft URL: {}\n- Receiver local path (template): {}\n",
                        submission_syft_url, receiver_local_path_template
                    ));

                    let metadata = json!({
                        "project": existing_project,
                        "project_location": submission_syft_url,
                        "participants": "With your participants: ALL",
                        "date": date_str,
                        "assets": existing_project.assets.clone().unwrap_or_default(),
                        "receiver_local_path_template": receiver_local_path_template,
                    });

                    let (db, sync) = init_message_system(&config)?;

                    let mut msg = Message::new(config.email.clone(), datasite_email.clone(), body);
                    msg.subject = Some(format!("Project Request - {}", existing_project.name));
                    msg.message_type = MessageType::Project {
                        project_name: existing_project.name.clone(),
                        submission_id: submission_folder_name.clone(),
                        files_hash: Some(existing_hash.clone()),
                    };
                    msg.metadata = Some(metadata);

                    db.insert_message(&msg)?;
                    let _ = sync.send_message(&msg.id);

                    println!("✉️  Project message prepared for {}", datasite_email);
                    if let Some(subj) = &msg.subject {
                        println!("  Subject: {}", subj);
>>>>>>> 25c941d9
                    }

                    // Send new request message for same project
                    return send_project_message(
                        &config,
                        &project,
                        &datasite_email,
                        &submission_path,
                        &submission_folder_name,
                        &project_hash,
                        &date_str,
                        non_interactive,
                        is_self_submission,
                    );
                }
            } else {
                // Project has changed
                if !force {
                    println!("⚠️  A submission exists with the same name but different content.");
                    println!("   Existing: {}", submission_path.display());
                    println!("   Use --force to create a new version.");
                    return Ok(());
                }

                // Create new submission with updated timestamp
                let new_date_str = Local::now().format("%Y-%m-%d_%H-%M-%S").to_string();
                let new_submission_folder =
                    format!("{}-{}-{}", project.name, new_date_str, short_hash);
                let new_submission_path = submissions_path.join(&new_submission_folder);

                return create_and_submit_project(
                    &config,
                    &project,
                    &datasite_email,
                    &project_dir,
                    &new_submission_path,
                    &new_submission_folder,
                    &project_hash,
                    &new_date_str,
                    participant_url,
                );
            }
        }
    }

    // New submission - create and submit
    create_and_submit_project(
        &config,
        &project,
        &datasite_email,
        &project_dir,
        &submission_path,
        &submission_folder_name,
        &project_hash,
        &date_str,
        participant_url,
    )
}

fn hash_file(path: &Path) -> Result<String> {
    let content =
        fs::read(path).with_context(|| format!("Failed to read file: {}", path.display()))?;
    Ok(blake3::hash(&content).to_hex().to_string())
}

fn copy_project_files(src: &Path, dest: &Path) -> Result<()> {
    // Copy workflow.nf
    let src_workflow = src.join("workflow.nf");
    let dest_workflow = dest.join("workflow.nf");
    fs::copy(&src_workflow, &dest_workflow)
        .with_context(|| "Failed to copy workflow.nf".to_string())?;

    // Copy assets directory if it exists
    let src_assets = src.join("assets");
    if src_assets.exists() && src_assets.is_dir() {
        let dest_assets = dest.join("assets");
        fs::create_dir_all(&dest_assets)?;

        for entry in WalkDir::new(&src_assets)
            .min_depth(1)
            .follow_links(false)
            .into_iter()
            .filter_map(|e| e.ok())
        {
            let src_path = entry.path();
            let relative_path = src_path.strip_prefix(&src_assets).unwrap();
            let dest_path = dest_assets.join(relative_path);

            if entry.file_type().is_dir() {
                fs::create_dir_all(&dest_path)?;
            } else {
                if let Some(parent) = dest_path.parent() {
                    fs::create_dir_all(parent)?;
                }
                fs::copy(src_path, &dest_path)
                    .with_context(|| format!("Failed to copy file: {}", src_path.display()))?;
            }
        }
    }

    Ok(())
}

#[allow(clippy::too_many_arguments)]
fn create_and_submit_project(
    config: &Config,
    project: &ProjectYaml,
    datasite_email: &str,
    project_dir: &Path,
    submission_path: &Path,
    submission_folder_name: &str,
    project_hash: &str,
    date_str: &str,
    participant_url: Option<String>,
) -> Result<()> {
    // Create submission directory
    fs::create_dir_all(submission_path)?;

    // Copy project files
    copy_project_files(project_dir, submission_path)?;

    // Save updated project.yaml
    let mut final_project = project.clone();
    final_project.participants = participant_url.map(|url| vec![url]);
    final_project.save(&submission_path.join("project.yaml"))?;

    // Create permissions file
    let permissions = SyftPermissions::new_for_datasite(datasite_email);
    let permissions_path = submission_path.join("syft.pub.yaml");
    permissions.save(&permissions_path)?;

    println!("✓ Project submitted successfully!");
    println!("  Name: {}", project.name);
    println!("  To: {}", datasite_email);
    if let Some(participants) = &final_project.participants {
        println!("  Participants: {}", participants.join(", "));
    }
    println!("  Location: {}", submission_path.display());
    let short_hash = &project_hash[0..8];
    println!("  Hash: {}", short_hash);

    // Send the project message
    // Determine if this is a self-submission
    let is_self_submission = datasite_email == config.email;

    send_project_message(
        config,
        &final_project,
        datasite_email,
        submission_path,
        submission_folder_name,
        project_hash,
        date_str,
        false, // non_interactive is false in create_and_submit_project context
        is_self_submission,
    )
}

fn send_project_message(
    config: &Config,
    project: &ProjectYaml,
    datasite_email: &str,
    submission_path: &Path,
    submission_folder_name: &str,
    project_hash: &str,
    date_str: &str,
    non_interactive: bool,
    is_self_submission: bool,
) -> Result<()> {
    // Build a syft:// URL for the saved submission so the receiver can locate it
    let datasite_root = config.get_datasite_path()?;
    let rel_from_datasite = submission_path
        .strip_prefix(&datasite_root)
        .unwrap_or(submission_path)
        .to_string_lossy()
        .to_string();
    let submission_syft_url = if is_self_submission {
        // For self-submission, the URL should point to own datasite
        format!("syft://{}/{}", config.email, rel_from_datasite)
    } else {
        format!("syft://{}/{}", config.email, rel_from_datasite)
    };

    // Prepare default message body and allow user to override
    let default_body = "I would like to run the following project.".to_string();
    let mut body = if non_interactive {
        // In non-interactive mode, use default message
        default_body.clone()
    } else {
        let use_custom = Confirm::new()
            .with_prompt("Write a custom message body?")
            .default(false)
            .interact()
            .unwrap_or(false);

        if use_custom {
            match Editor::new().edit(&default_body) {
                Ok(Some(content)) if !content.trim().is_empty() => content,
                _ => default_body.clone(),
            }
        } else {
            default_body.clone()
        }
    };

    // Add handy paths for the recipient to copy/paste
    let receiver_local_path_template = format!(
        "$SYFTBOX_DATA_DIR/datasites/{}/shared/biovault/submissions/{}",
        config.email, submission_folder_name
    );
    body.push_str(&format!(
        "\n\nSubmission location references:\n- syft URL: {}\n- Receiver local path (template): {}\n",
        submission_syft_url, receiver_local_path_template
    ));

    // Construct metadata for the message
    let metadata = json!({
        "project": project,
        "project_location": submission_syft_url,
        // Receiver guidance about which of their participants to use
        "participants": "With your participants: ALL",
        // Date component used in the submission folder name
        "date": date_str,
        // Explicit list of asset files (if any)
        "assets": project.assets.clone().unwrap_or_default(),
        // Helpful paths for receiver tooling
        "receiver_local_path_template": receiver_local_path_template,
    });

    // Initialize messaging system and send a project message
    let (db, sync) = init_message_system(config)?;

    let mut msg = Message::new(config.email.clone(), datasite_email.to_string(), body);
    msg.subject = Some(format!("Project Request - {}", project.name));
    msg.message_type = MessageType::Project {
        project_name: project.name.clone(),
        submission_id: submission_folder_name.to_string(),
        files_hash: Some(project_hash.to_string()),
    };
    msg.metadata = Some(metadata);

    db.insert_message(&msg)?;

    if is_self_submission {
        // For self-submission, write directly to our own inbox
        println!("🧪 Writing message directly to own inbox for testing");
        // The sync system will handle this correctly as a self-message
    }

    // Try to send immediately; if offline, it will remain queued locally
    let _ = sync.send_message(&msg.id);

    println!("✉️  Project message prepared for {}", datasite_email);
    if let Some(subj) = &msg.subject {
        println!("  Subject: {}", subj);
    }
    println!("  Submission URL: {}", submission_syft_url);

    Ok(())
}

fn update_permissions_for_new_recipient(
    permissions_path: &Path,
    new_recipient: &str,
) -> Result<()> {
    let yaml_content = fs::read_to_string(permissions_path).with_context(|| {
        format!(
            "Failed to read permissions file: {}",
            permissions_path.display()
        )
    })?;

    let mut permissions: SyftPermissions =
        serde_yaml::from_str(&yaml_content).with_context(|| "Failed to parse permissions YAML")?;

    // Add new recipient to all rules
    for rule in &mut permissions.rules {
        if !rule.access.read.contains(&new_recipient.to_string()) {
            rule.access.read.push(new_recipient.to_string());
        }

        // For results pattern, also add write permission
        if rule.pattern == "results/**/*" && !rule.access.write.contains(&new_recipient.to_string())
        {
            rule.access.write.push(new_recipient.to_string());
        }
    }

    // Save updated permissions
    permissions.save(&permissions_path.to_path_buf())?;
    Ok(())
}

#[cfg(test)]
mod tests {
    use super::*;
    use tempfile::TempDir;

    #[test]
    fn hash_file_computes_blake3() {
        let tmp = TempDir::new().unwrap();
        let f = tmp.path().join("a.txt");
        fs::write(&f, b"content").unwrap();
        let h = hash_file(&f).unwrap();
        assert_eq!(h.len(), 64);
    }

    #[test]
    fn copy_project_files_copies_workflow_and_assets() {
        let tmp = TempDir::new().unwrap();
        let src = tmp.path().join("src");
        let dest = tmp.path().join("dest");
        fs::create_dir_all(&dest).unwrap();
        fs::create_dir_all(src.join("assets/nested")).unwrap();
        fs::write(src.join("workflow.nf"), b"wf").unwrap();
        fs::write(src.join("assets/nested/file.bin"), b"x").unwrap();

        copy_project_files(&src, &dest).unwrap();

        assert!(dest.join("workflow.nf").exists());
        assert!(dest.join("assets/nested/file.bin").exists());

        // No assets dir case should still succeed
        let src2 = tmp.path().join("src2");
        fs::create_dir_all(&src2).unwrap();
        fs::write(src2.join("workflow.nf"), b"wf").unwrap();
        let dest2 = tmp.path().join("dest2");
        fs::create_dir_all(&dest2).unwrap();
        copy_project_files(&src2, &dest2).unwrap();
    }

    #[test]
    fn test_hash_file_with_different_content() {
        let tmp = TempDir::new().unwrap();

        let file1 = tmp.path().join("file1.txt");
        fs::write(&file1, b"content1").unwrap();
        let hash1 = hash_file(&file1).unwrap();

        let file2 = tmp.path().join("file2.txt");
        fs::write(&file2, b"content2").unwrap();
        let hash2 = hash_file(&file2).unwrap();

        // Different content should produce different hashes
        assert_ne!(hash1, hash2);

        // Same content should produce same hash
        let file3 = tmp.path().join("file3.txt");
        fs::write(&file3, b"content1").unwrap();
        let hash3 = hash_file(&file3).unwrap();
        assert_eq!(hash1, hash3);
    }

    #[test]
    fn test_hash_file_empty_file() {
        let tmp = TempDir::new().unwrap();
        let empty_file = tmp.path().join("empty.txt");
        fs::write(&empty_file, b"").unwrap();
        let hash = hash_file(&empty_file).unwrap();
        // Blake3 hash of empty string is a known value
        assert_eq!(hash.len(), 64);
    }

    #[test]
    fn test_copy_project_files_missing_workflow() {
        let tmp = TempDir::new().unwrap();
        let src = tmp.path().join("src");
        let dest = tmp.path().join("dest");
        fs::create_dir_all(&src).unwrap();
        fs::create_dir_all(&dest).unwrap();
        // No workflow.nf file

        let result = copy_project_files(&src, &dest);
        assert!(result.is_err());
    }

    #[test]
    fn test_copy_project_files_with_symlinks() {
        let tmp = TempDir::new().unwrap();
        let src = tmp.path().join("src");
        let dest = tmp.path().join("dest");

        fs::create_dir_all(&src).unwrap();
        fs::create_dir_all(&dest).unwrap();
        fs::create_dir_all(src.join("assets")).unwrap();

        fs::write(src.join("workflow.nf"), b"workflow").unwrap();
        fs::write(src.join("assets/real_file.txt"), b"real").unwrap();

        // Create a symlink (this test will only work on Unix-like systems)
        #[cfg(unix)]
        {
            use std::os::unix::fs::symlink;
            let _ = symlink(
                src.join("assets/real_file.txt"),
                src.join("assets/link_file.txt"),
            );
        }

        let result = copy_project_files(&src, &dest);
        assert!(result.is_ok());
        assert!(dest.join("workflow.nf").exists());
    }

    #[test]
    fn test_copy_project_files_deeply_nested() {
        let tmp = TempDir::new().unwrap();
        let src = tmp.path().join("src");
        let dest = tmp.path().join("dest");

        fs::create_dir_all(&dest).unwrap();
        fs::create_dir_all(src.join("assets/a/b/c/d")).unwrap();
        fs::write(src.join("workflow.nf"), b"wf").unwrap();
        fs::write(src.join("assets/a/b/c/d/deep.txt"), b"deep").unwrap();

        copy_project_files(&src, &dest).unwrap();

        assert!(dest.join("workflow.nf").exists());
        assert!(dest.join("assets/a/b/c/d/deep.txt").exists());

        let content = fs::read(dest.join("assets/a/b/c/d/deep.txt")).unwrap();
        assert_eq!(content, b"deep");
    }

    #[test]
    fn test_copy_project_files_preserves_content() {
        let tmp = TempDir::new().unwrap();
        let src = tmp.path().join("src");
        let dest = tmp.path().join("dest");

        fs::create_dir_all(&dest).unwrap();
        fs::create_dir_all(src.join("assets")).unwrap();

        let workflow_content = b"nextflow.enable.dsl=2\nworkflow { }";
        let asset_content = b"important data";

        fs::write(src.join("workflow.nf"), workflow_content).unwrap();
        fs::write(src.join("assets/data.csv"), asset_content).unwrap();

        copy_project_files(&src, &dest).unwrap();

        let copied_workflow = fs::read(dest.join("workflow.nf")).unwrap();
        let copied_asset = fs::read(dest.join("assets/data.csv")).unwrap();

        assert_eq!(copied_workflow, workflow_content);
        assert_eq!(copied_asset, asset_content);
    }

    #[test]
    fn test_hash_file_nonexistent() {
        let result = hash_file(Path::new("/nonexistent/file.txt"));
        assert!(result.is_err());
    }
}<|MERGE_RESOLUTION|>--- conflicted
+++ resolved
@@ -242,7 +242,6 @@
                     println!("   Location: {}", submission_path.display());
                     println!("   Hash: {}", short_hash);
 
-<<<<<<< HEAD
                     // Check if destination has changed
                     let existing_datasites = existing_project.datasites.clone().unwrap_or_default();
                     let destination_changed = !existing_datasites.contains(&datasite_email);
@@ -262,75 +261,6 @@
                         let updated_permissions =
                             SyftPermissions::new_for_datasite(&datasite_email);
                         updated_permissions.save(&existing_permissions_path)?;
-=======
-                    // Skip to message sending part since files already exist
-                    // Build the syft URL and send the message
-                    let datasite_root = config.get_datasite_path()?;
-                    let rel_from_datasite = submission_path
-                        .strip_prefix(&datasite_root)
-                        .unwrap_or(&submission_path)
-                        .to_string_lossy()
-                        .to_string();
-                    let submission_syft_url =
-                        format!("syft://{}/{}", config.email, rel_from_datasite);
-
-                    // Use project data from existing submission
-                    let default_body = "I would like to run the following project.".to_string();
-                    let mut body = if non_interactive {
-                        default_body.clone()
-                    } else {
-                        let use_custom = Confirm::new()
-                            .with_prompt("Write a custom message body?")
-                            .default(false)
-                            .interact()
-                            .unwrap_or(false);
-
-                        if use_custom {
-                            match Editor::new().edit(&default_body) {
-                                Ok(Some(content)) if !content.trim().is_empty() => content,
-                                _ => default_body.clone(),
-                            }
-                        } else {
-                            default_body.clone()
-                        }
-                    };
-
-                    let receiver_local_path_template = format!(
-                        "$SYFTBOX_DATA_DIR/datasites/{}/shared/biovault/submissions/{}",
-                        config.email, submission_folder_name
-                    );
-                    body.push_str(&format!(
-                        "\n\nSubmission location references:\n- syft URL: {}\n- Receiver local path (template): {}\n",
-                        submission_syft_url, receiver_local_path_template
-                    ));
-
-                    let metadata = json!({
-                        "project": existing_project,
-                        "project_location": submission_syft_url,
-                        "participants": "With your participants: ALL",
-                        "date": date_str,
-                        "assets": existing_project.assets.clone().unwrap_or_default(),
-                        "receiver_local_path_template": receiver_local_path_template,
-                    });
-
-                    let (db, sync) = init_message_system(&config)?;
-
-                    let mut msg = Message::new(config.email.clone(), datasite_email.clone(), body);
-                    msg.subject = Some(format!("Project Request - {}", existing_project.name));
-                    msg.message_type = MessageType::Project {
-                        project_name: existing_project.name.clone(),
-                        submission_id: submission_folder_name.clone(),
-                        files_hash: Some(existing_hash.clone()),
-                    };
-                    msg.metadata = Some(metadata);
-
-                    db.insert_message(&msg)?;
-                    let _ = sync.send_message(&msg.id);
-
-                    println!("✉️  Project message prepared for {}", datasite_email);
-                    if let Some(subj) = &msg.subject {
-                        println!("  Subject: {}", subj);
->>>>>>> 25c941d9
                     }
 
                     // Send new request message for same project
@@ -489,6 +419,7 @@
     )
 }
 
+#[allow(clippy::too_many_arguments)]
 fn send_project_message(
     config: &Config,
     project: &ProjectYaml,
