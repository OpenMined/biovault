use crate::cli::commands::run::{execute as run_execute, RunParams};
use crate::cli::commands::run_dynamic;
use crate::cli::syft_url::SyftURL;
use crate::config::Config;
use crate::data::{self, BioVaultDb};
use crate::messages::{Message, MessageDb, MessageSync};
use crate::project_spec::ProjectSpec;
use crate::syftbox::storage::SyftBoxStorage;
use crate::types::ProjectYaml;
use crate::types::SyftPermissions;
use anyhow::{Context as _, Result};
use colored::Colorize;
use csv::Writer;
use dialoguer::{Confirm, Input, Select};
use serde_json::json;
use std::fs;
use std::path::Path;
use std::path::PathBuf;

const MESSAGE_ENDPOINT: &str = "/message";

/// Clean up stale database locks
pub fn cleanup_locks(config: &Config, all: bool) -> Result<()> {
    use crate::messages::MessageDb;

    if all {
        println!("🧹 Scanning all BioVault virtualenvs for stale locks...");
        // This would be more complex - scan all possible BioVault installations
        println!("⚠️  --all mode not yet implemented. Cleaning current environment only.");
    }

    let db_path = get_message_db_path(config)?;
    let cleaned = MessageDb::clean_stale_lock(&db_path)?;

    if !cleaned {
        println!("✅ No stale locks found");
    }

    Ok(())
}

/// Expand environment variables in text (specifically $SYFTBOX_DATA_DIR)
fn expand_env_vars_in_text(text: &str) -> Result<String> {
    let mut result = text.to_string();

    // Expand $SYFTBOX_DATA_DIR
    if let Ok(data_dir) = std::env::var("SYFTBOX_DATA_DIR") {
        result = result.replace("$SYFTBOX_DATA_DIR", &data_dir);
    }

    Ok(result)
}

/// Get the path to the message database
pub fn get_message_db_path(config: &Config) -> Result<PathBuf> {
    let biovault_dir = config.get_biovault_dir()?;
    let db_path = biovault_dir.join("data").join("messages.db");

    // Ensure the data directory exists
    if let Some(parent) = db_path.parent() {
        std::fs::create_dir_all(parent)?;
    }

    Ok(db_path)
}

fn syftbox_storage(config: &Config) -> Result<SyftBoxStorage> {
    let data_dir = config.get_syftbox_data_dir()?;
    Ok(SyftBoxStorage::new(&data_dir))
}

#[cfg(test)]
mod tests_fast_helpers {
    use super::*;
    use std::sync::{Mutex, OnceLock};
    use tempfile::TempDir;

    fn env_lock() -> &'static Mutex<()> {
        static LOCK: OnceLock<Mutex<()>> = OnceLock::new();
        LOCK.get_or_init(|| Mutex::new(()))
    }

    #[test]
    fn get_message_db_path_creates_parent_dir() {
        let tmp = TempDir::new().unwrap();
        crate::config::set_test_biovault_home(tmp.path().join(".bvtest"));
        let cfg = Config {
            email: "e@example".into(),
            syftbox_config: None,
            version: None,
            binary_paths: None,
            syftbox_credentials: None,
        };
        let path = get_message_db_path(&cfg).unwrap();
        // Parent dir should exist now
        assert!(path.parent().unwrap().exists());
        assert!(path.ends_with("messages.db"));
        crate::config::clear_test_biovault_home();
    }

    #[test]
    fn test_expand_env_vars_in_text_with_syftbox() {
        let _guard = env_lock().lock().unwrap();
        std::env::set_var("SYFTBOX_DATA_DIR", "/test/data");
        let result = expand_env_vars_in_text("Path: $SYFTBOX_DATA_DIR/file").unwrap();
        assert_eq!(result, "Path: /test/data/file");
        std::env::remove_var("SYFTBOX_DATA_DIR");
    }

    #[test]
    fn test_expand_env_vars_in_text_no_env() {
        let _guard = env_lock().lock().unwrap();
        std::env::remove_var("SYFTBOX_DATA_DIR");
        let result = expand_env_vars_in_text("Plain text").unwrap();
        assert_eq!(result, "Plain text");
    }

    #[test]
    fn test_cleanup_locks_no_stale_locks() {
        let tmp = TempDir::new().unwrap();
        crate::config::set_test_biovault_home(tmp.path().join(".bv"));
        let cfg = Config {
            email: "test@example.com".into(),
            syftbox_config: None,
            version: None,
            binary_paths: None,
            syftbox_credentials: None,
        };
        // Create db first
        let _ = get_message_db_path(&cfg).unwrap();
        // Should not panic
        let result = cleanup_locks(&cfg, false);
        assert!(result.is_ok());
        crate::config::clear_test_biovault_home();
    }
}

/// Initialize the message system
pub fn init_message_system(config: &Config) -> Result<(MessageDb, MessageSync)> {
    let (db, sync) = build_message_system(config)?;

    println!("BioVault messaging initialized for {}", config.email);

    Ok((db, sync))
}

/// Initialize the message system without printing status output
pub fn init_message_system_quiet(config: &Config) -> Result<(MessageDb, MessageSync)> {
    build_message_system(config)
}

fn build_message_system(config: &Config) -> Result<(MessageDb, MessageSync)> {
    let db_path = get_message_db_path(config)?;
    let db = MessageDb::new(&db_path)?;

    let data_dir = config.get_syftbox_data_dir()?;
    let app = crate::syftbox::SyftBoxApp::new(&data_dir, &config.email, "biovault")?;
    app.register_endpoint(MESSAGE_ENDPOINT)?;

    let sync = MessageSync::new(&db_path, app)?;

    Ok((db, sync))
}

/// Send a message
pub fn send_message(
    config: &Config,
    recipient: &str,
    body: &str,
    subject: Option<&str>,
) -> Result<()> {
    let (db, sync) = init_message_system(config)?;

    // Quietly sync first to check for any pending ACKs
    let _ = sync.sync_quiet();

    // Create the message
    let mut msg = Message::new(
        config.email.clone(),
        recipient.to_string(),
        body.to_string(),
    );

    if let Some(subj) = subject {
        msg.subject = Some(subj.to_string());
    }

    // Save to local database
    db.insert_message(&msg)?;

    // Send via RPC
    sync.send_message(&msg.id)?;

    println!("✉️  Message sent to {}", recipient);
    if let Some(subj) = &msg.subject {
        println!("   Subject: {}", subj);
    }

    Ok(())
}

/// Reply to a message
pub fn reply_message(config: &Config, message_id: &str, body: &str) -> Result<()> {
    let (db, sync) = init_message_system(config)?;

    // Quietly sync first to ensure we have the latest messages
    let _ = sync.sync_quiet();

    // Get the original message
    let original = db
        .get_message(message_id)?
        .ok_or_else(|| anyhow::anyhow!("Message not found: {}", message_id))?;

    // Create reply
    let reply = Message::reply_to(&original, config.email.clone(), body.to_string());

    // Save to local database
    db.insert_message(&reply)?;

    // Send via RPC
    sync.send_message(&reply.id)?;

    println!("↩️  Reply sent to {}", reply.to);

    Ok(())
}

/// Delete a message
pub fn delete_message(config: &Config, message_id: &str) -> Result<()> {
    let (db, _) = init_message_system(config)?;

    // First get the message to ensure it exists and get the full ID
    let msg = db
        .get_message(message_id)?
        .ok_or_else(|| anyhow::anyhow!("Message not found: {}", message_id))?;

    // Now delete with the full ID
    db.delete_message(&msg.id)?;

    println!(
        "🗑️  Message deleted: {} ({})",
        &msg.id[..8],
        msg.display_subject()
    );

    Ok(())
}

/// List messages
pub fn list_messages(
    config: &Config,
    unread_only: bool,
    sent_only: bool,
    projects_only: bool,
    json_output: bool,
) -> Result<()> {
    let (db, sync) = if json_output {
        init_message_system_quiet(config)?
    } else {
        init_message_system(config)?
    };

    // Quietly sync to get latest messages and show notification if new
    let (_new_msg_ids, count) = sync.sync_quiet()?;
    if count > 0 && !json_output {
        println!("🆕 {} new message(s) received", count);
    }

    let mut messages = if unread_only {
        db.list_unread_messages()?
    } else if sent_only {
        db.list_sent_messages(Some(50))?
    } else {
        db.list_messages(Some(50))?
    };

    // Filter for projects if requested
    if projects_only {
        messages.retain(|msg| {
            matches!(
                msg.message_type,
                crate::messages::MessageType::Project { .. }
            )
        });
    }

    if json_output {
        let json_messages: Vec<_> = messages
            .into_iter()
            .map(|msg| {
                serde_json::json!({
                    "id": msg.id,
                    "from": msg.from,
                    "to": msg.to,
                    "subject": msg.display_subject(),
                    "status": msg.status.to_string(),
                    "message_type": msg.message_type.to_string(),
                    "created_at": msg.created_at.to_rfc3339(),
                })
            })
            .collect();

        println!("{}", serde_json::to_string_pretty(&json_messages)?);
        return Ok(());
    }

    if messages.is_empty() {
        if unread_only {
            println!("No unread messages");
        } else {
            println!("No messages");
        }
        return Ok(());
    }

    println!("\n📬 Messages:");
    println!("─────────────");

    for msg in messages {
        let status_icon = match msg.status {
            crate::messages::MessageStatus::Draft => "📝",
            crate::messages::MessageStatus::Sent => "📤",
            crate::messages::MessageStatus::Received => "📥",
            crate::messages::MessageStatus::Read => "👁️",
            crate::messages::MessageStatus::Deleted => "🗑️",
            crate::messages::MessageStatus::Archived => "📁",
        };

        println!("\n{} [{}]", status_icon, &msg.id[..8]);
        println!("  From: {}", msg.from);
        println!("  To: {}", msg.to);
        println!("  Subject: {}", msg.display_subject());
        // Convert to local time
        let local_time = msg.created_at.with_timezone(&chrono::Local);
        println!("  Date: {}", local_time.format("%Y-%m-%d %H:%M:%S %Z"));

        // Show first 100 chars of body
        let preview = if msg.body.len() > 100 {
            format!("{}...", &msg.body[..100])
        } else {
            msg.body.clone()
        };
        println!("  Body: {}", preview);

        // If this is a project message with metadata, try quick verification
        if let Some(meta) = &msg.metadata {
            if msg.message_type.to_string() == "project" {
                match verify_project_from_metadata(config, meta) {
                    Ok((true, note)) => println!("  Project Verify: OK{}", note),
                    Ok((false, note)) => println!("  Project Verify: FAIL{}", note),
                    Err(e) => println!("  Project Verify: UNVERIFIED ({})", e),
                }
            }
        }

        if msg.parent_id.is_some() {
            println!("  ↩️  Reply to: {}", msg.parent_id.as_ref().unwrap());
        }
    }

    Ok(())
}

/// Read a specific message
pub async fn read_message(config: &Config, message_id: &str, non_interactive: bool) -> Result<()> {
    let (db, sync) = init_message_system(config)?;

    // Quietly sync first in case there are new messages
    let _ = sync.sync_quiet();

    let msg = db
        .get_message(message_id)?
        .ok_or_else(|| anyhow::anyhow!("Message not found: {}", message_id))?;

    // Mark as read if it was received
    if msg.status == crate::messages::MessageStatus::Received {
        db.mark_as_read(message_id)?;
    }

    println!("\n📧 Message Details");
    println!("═══════════════════");
    println!("ID: {}", msg.id);
    println!("From: {}", msg.from);
    println!("To: {}", msg.to);
    println!("Subject: {}", msg.display_subject());
    let local_time = msg.created_at.with_timezone(&chrono::Local);
    println!("Date: {}", local_time.format("%Y-%m-%d %H:%M:%S %Z"));

    if let Some(parent_id) = &msg.parent_id {
        println!("Reply to: {}", parent_id);
    }

    if let Some(thread_id) = &msg.thread_id {
        println!("Thread: {}", thread_id);
    }

    println!("\nBody:");
    println!("─────");

    // Expand environment variables in message body
    let expanded_body = expand_env_vars_in_text(&msg.body)?;
    println!("{}", expanded_body);

    // If this is a project message with metadata, attempt verification and show details
    if let Some(meta) = &msg.metadata {
        if msg.message_type.to_string() == "project" {
            println!("\nProject Verification:");
            println!("──────────────────────");
            match verify_project_from_metadata(config, meta) {
                Ok((true, note)) => println!("Status: OK{}", note),
                Ok((false, note)) => println!("Status: FAIL{}", note),
                Err(e) => println!("Status: UNVERIFIED ({})", e),
            }

            println!("\nDetails:");
            println!("────────");
            if let Some(loc) = meta.get("project_location").and_then(|v| v.as_str()) {
                println!("Project location: {}", loc.cyan());
                if let Ok(p) = resolve_syft_url_to_path(config, loc) {
                    println!("Local path: {}", p.display());
                }
            }
            if let Some(date) = meta.get("date").and_then(|v| v.as_str()) {
                println!("Date: {}", date);
            }
            if let Some(project) = meta.get("project") {
                if let Some(participants) = project.get("participants").and_then(|v| v.as_array()) {
                    if !participants.is_empty() {
                        let parts: Vec<String> = participants
                            .iter()
                            .filter_map(|p| p.as_str().map(|s| s.to_string()))
                            .collect();
                        println!("Desired participants: {}", parts.join(", "));
                    }
                }
                if let Some(assets) = project.get("assets").and_then(|v| v.as_array()) {
                    if !assets.is_empty() {
                        println!("Assets:");
                        for a in assets {
                            if let Some(s) = a.as_str() {
                                println!("  - {}", s);
                            }
                        }
                    }
                }
            }

            if let Some(status) = meta.get("remote_status").and_then(|v| v.as_str()) {
                println!("Remote status: {}", status);
                if let Some(reason) = meta.get("remote_reason").and_then(|v| v.as_str()) {
                    if !reason.is_empty() {
                        println!("Reason: {}", reason);
                    }
                }
                if status == "approved" {
                    let storage_opt = syftbox_storage(config).ok();
                    if let Some(path_str) = meta.get("results_path").and_then(|v| v.as_str()) {
                        let results = std::path::PathBuf::from(path_str);
                        println!("Results location: {}", results.display());
                        if results.exists() {
                            println!("Results tree:");
                            print_dir_tree(storage_opt.as_ref(), &results, 3)?;
                        }
                    } else if let Some(loc) = meta.get("project_location").and_then(|v| v.as_str())
                    {
                        if let Ok(root) = resolve_syft_url_to_path(config, loc) {
                            let results = root.join("results");
                            println!("Results location: {}", results.display());
                            if results.exists() {
                                println!("Results tree:");
                                print_dir_tree(storage_opt.as_ref(), &results, 3)?;
                            }
                        }
                    }
                }
            }

            // Offer actions to the recipient (show regardless of read status)
            if msg.to == config.email && !non_interactive {
                println!("\nActions:");
                println!("────────");
                let actions = vec![
                    "Reject",
                    "Review",
                    "Approve (run if needed, release results)",
                    "Run on test data",
                    "Run on real data",
                    "Back",
                ];
                let choice = Select::new()
                    .with_prompt("Choose an action")
                    .items(&actions)
                    .default(5)
                    .interact_opt()?;

                if let Some(idx) = choice {
                    match idx {
                        0 => reject_project(config, &msg)?,
                        1 => review_project(config, &msg)?,
                        2 => approve_project(config, &msg).await?,
                        3 => run_project_test(config, &msg).await?,
                        4 => run_project_real(config, &msg).await?,
                        _ => {}
                    }
                }
            }

            // Sender-side archive action after approval to revoke write and mark done
            if msg.from == config.email && !non_interactive {
                println!("\nSender Actions:");
                println!("───────────────");
                let actions = vec!["Archive (finalize and revoke write)", "Back"];
                let choice = Select::new()
                    .with_prompt("Choose an action")
                    .items(&actions)
                    .default(1)
                    .interact_opt()?;
                if let Some(0) = choice {
                    archive_project(config, &msg)?;
                }
            }
        }
        // If this is a status update reply, show status and results info directly
        if let crate::messages::MessageType::Request { request_type, .. } = &msg.message_type {
            if request_type == "status" {
                println!("\nStatus Update:");
                println!("──────────────");
                if let Some(update) = meta.get("status_update") {
                    if let Some(status) = update.get("status").and_then(|v| v.as_str()) {
                        println!("Status: {}", status);
                    }
                    if let Some(reason) = update.get("reason").and_then(|v| v.as_str()) {
                        if !reason.is_empty() {
                            println!("Note: {}", reason);
                        }
                    }
                }
                if let Some(path_str) = meta.get("results_path").and_then(|v| v.as_str()) {
                    let results = std::path::PathBuf::from(path_str);
                    println!("Results location: {}", results.display());
                    if results.exists() {
                        println!("Results tree:");
                        let storage_opt = syftbox_storage(config).ok();
                        print_dir_tree(storage_opt.as_ref(), &results, 3)?;
                    }
                }
            }
        }
    }

    Ok(())
}

#[derive(Debug, Clone, Copy)]
pub enum ProjectAction {
    Reject,
    Review,
    Approve,
    RunTest,
    RunReal,
}

/// Public entrypoint so other commands (like inbox) can trigger project triage actions
pub async fn perform_project_action(
    config: &Config,
    message_id: &str,
    action: ProjectAction,
) -> anyhow::Result<()> {
    let (db, _sync) = init_message_system(config)?;
    let msg = db
        .get_message(message_id)?
        .ok_or_else(|| anyhow::anyhow!("Message not found: {}", message_id))?;

    match action {
        ProjectAction::Reject => reject_project(config, &msg)?,
        ProjectAction::Review => review_project(config, &msg)?,
        ProjectAction::Approve => approve_project(config, &msg).await?,
        ProjectAction::RunTest => run_project_test(config, &msg).await?,
        ProjectAction::RunReal => run_project_real(config, &msg).await?,
    }
    Ok(())
}

/// Process a project message non-interactively (for automated testing)
pub async fn process_project_message(
    config: &Config,
    message_id: &str,
    test: bool,
    _real: bool,
    participant: Option<String>,
    approve: bool,
    _non_interactive: bool, // Currently always non-interactive
) -> anyhow::Result<()> {
    let (db, _sync) = init_message_system(config)?;
    let msg = db
        .get_message(message_id)?
        .ok_or_else(|| anyhow::anyhow!("Message not found: {}", message_id))?;

    // Verify it's a project message
    if !matches!(
        msg.message_type,
        crate::messages::MessageType::Project { .. }
    ) {
        return Err(anyhow::anyhow!(
            "Message {} is not a project message",
            message_id
        ));
    }

    // Build the project copy in private directory
    let dest = build_run_project_copy(config, &msg)?;

    // Load spec to determine runtime handling (dynamic vs legacy)
    let project_spec_path = dest.join("project.yaml");
    let spec = ProjectSpec::load(&project_spec_path)?;

    if spec.template.as_deref() == Some("dynamic-nextflow") {
        return process_dynamic_project_message(
            config,
            &msg,
            &dest,
            participant.clone(),
            test,
            approve,
        )
        .await;
    }

    // Determine participant source
    let participant_source = if let Some(ref p) = participant {
        // Normalize the participant source if it's just an ID
        if !test {
            // For real data, normalize the participant ID to full path
            normalize_participant_source_for_real(p)?
        } else {
            // For test data, just use the ID as-is (sample data)
            p.clone()
        }
    } else {
        return Err(anyhow::anyhow!(
            "No participant specified. Please provide a participant source with --participant"
        ));
    };

    // Run the project
    use crate::cli::commands::run::{execute as run_execute, RunParams};

    let result = run_execute(RunParams {
        project_folder: dest.to_string_lossy().to_string(),
        participant_source: participant_source.clone(),
        test,
        download: true,
        dry_run: false,
        with_docker: false,
        work_dir: None,
        resume: false,
        template: Some("snp".to_string()),
        results_dir: None,
        nextflow_args: vec![],
    })
    .await;

    match result {
        Ok(_) => {
            println!(
                "✓ Project processed successfully with participant: {}",
                participant_source
            );

            // Show results location
            let results_base = if test { "results-test" } else { "results-real" };
            let results_dir = dest.join(results_base).join(&participant_source);
            if results_dir.exists() {
                println!("Results saved to: {}", results_dir.display());
            }

            // Approve if requested
            if approve {
                approve_project_non_interactive(config, &msg, test).await?;
                println!("✓ Project approved and results sent to sender");
            }
        }
        Err(e) => {
            eprintln!("✗ Failed to process project: {}", e);
            return Err(e);
        }
    }

    Ok(())
}

/// Archive a message (for non-interactive use)
pub fn archive_message(config: &Config, message_id: &str) -> anyhow::Result<()> {
    let (db, _sync) = init_message_system(config)?;
    let msg = db
        .get_message(message_id)?
        .ok_or_else(|| anyhow::anyhow!("Message not found: {}", message_id))?;

    archive_project(config, &msg)?;
    Ok(())
}

fn archive_project(config: &Config, msg: &Message) -> anyhow::Result<()> {
    // Update syft.pub.yaml by removing the results write rule
    let meta = msg
        .metadata
        .as_ref()
        .ok_or_else(|| anyhow::anyhow!("missing metadata"))?;
    let project_location = meta
        .get("project_location")
        .and_then(|v| v.as_str())
        .ok_or_else(|| anyhow::anyhow!("missing project_location"))?;
    let root = resolve_syft_url_to_path(config, project_location)?;
    let perm_path = root.join("syft.pub.yaml");
    if perm_path.exists() {
        let storage = syftbox_storage(config)?;
        let bytes = storage.read_plaintext_file(&perm_path)?;
        let mut perms: SyftPermissions = serde_yaml::from_slice(&bytes)?;
        perms.rules.retain(|r| r.pattern != "results/**/*");
        let yaml = serde_yaml::to_string(&perms)?;
        storage.write_plaintext_file(&perm_path, yaml.as_bytes(), true)?;
        println!("Revoked write permissions to results for the recipient.");
    } else {
        println!(
            "Warning: permission file not found at {}",
            perm_path.display()
        );
    }

    // Mark the message as archived
    let (db, _) = init_message_system(config)?;
    if let Some(mut full) = db.get_message(&msg.id)? {
        full.status = crate::messages::MessageStatus::Archived;
        db.update_message(&full)?;
        println!("Message archived.");
    }
    Ok(())
}

fn sender_project_root(
    config: &Config,
    meta: &serde_json::Value,
) -> anyhow::Result<(PathBuf, String)> {
    let project_location = meta
        .get("project_location")
        .and_then(|v| v.as_str())
        .ok_or_else(|| anyhow::anyhow!("missing project_location"))?;
    let path = resolve_syft_url_to_path(config, project_location)?;
    let folder = Path::new(project_location)
        .components()
        .next_back()
        .and_then(|c| match c {
            std::path::Component::Normal(os) => os.to_str(),
            _ => None,
        })
        .unwrap_or("submission")
        .to_string();
    Ok((path, folder))
}

fn receiver_private_submissions_path(config: &Config) -> anyhow::Result<PathBuf> {
    let data_dir = config.get_syftbox_data_dir()?;

    // Check if this is a normal SyftBox root (has datasites/ folder inside)
    let real_data_dir = if data_dir.join("datasites").exists() {
        // Normal case: data_dir/datasites/email exists, so data_dir is the root
        data_dir
    } else if data_dir.components().any(|c| c.as_os_str() == "datasites")
        && data_dir.to_string_lossy().contains(&config.email)
    {
        // Edge case: SYFTBOX_DATA_DIR is pointing to datasite itself (no datasites/ folder inside)
        // Walk up to find the parent that doesn't contain "datasites"
        let mut parent = data_dir.clone();
        while parent.components().any(|c| c.as_os_str() == "datasites") {
            if let Some(p) = parent.parent() {
                parent = p.to_path_buf();
            } else {
                break;
            }
        }
        parent
    } else {
        // Fallback: treat as normal case
        data_dir
    };

    // Private is at data_dir root level
    Ok(real_data_dir
        .join("private")
        .join("app_data")
        .join("biovault")
        .join("submissions"))
}

fn copy_dir_recursive(config: &Config, src: &Path, dst: &Path) -> anyhow::Result<()> {
    let storage = syftbox_storage(config)?;
    let skip_syft_pub = |path: &Path| {
        path.file_name()
            .and_then(|n| n.to_str())
            .map(|n| n == "syft.pub.yaml")
            .unwrap_or(false)
    };

    for entry in walkdir::WalkDir::new(src)
        .into_iter()
        .filter_map(|e| e.ok())
    {
        let rel = entry
            .path()
            .strip_prefix(src)
            .with_context(|| format!("Failed to relativize {:?}", entry.path()))?;
        let out = dst.join(rel);

        if entry.file_type().is_dir() {
            ensure_dir_with_storage(&storage, &out)?;
            continue;
        }

        if skip_syft_pub(entry.path()) {
            continue;
        }

        if let Some(parent) = out.parent() {
            ensure_dir_with_storage(&storage, parent)?;
        }

        let data = if storage.contains(entry.path()) {
            storage
                .read_plaintext_file(entry.path())
                .with_context(|| format!("Failed to read {:?}", entry.path()))?
        } else {
            fs::read(entry.path()).with_context(|| format!("Failed to read {:?}", entry.path()))?
        };

        if storage.contains(&out) {
            storage
                .write_plaintext_file(&out, &data, true)
                .with_context(|| format!("Failed to write {:?}", out))?;
        } else {
            fs::write(&out, &data).with_context(|| format!("Failed to write {:?}", out))?;
        }
    }

    Ok(())
}

fn ensure_dir_with_storage(storage: &SyftBoxStorage, dir: &Path) -> anyhow::Result<()> {
    if storage.contains(dir) {
        storage.ensure_dir(dir)?;
    } else {
        fs::create_dir_all(dir)?;
    }
    Ok(())
}

fn list_dir_any(storage: Option<&SyftBoxStorage>, dir: &Path) -> anyhow::Result<Vec<PathBuf>> {
    if let Some(storage) = storage {
        if storage.contains(dir) {
            return storage.list_dir(dir);
        }
    }
    if !dir.exists() {
        return Ok(Vec::new());
    }
    Ok(fs::read_dir(dir)?
        .filter_map(|e| e.ok().map(|e| e.path()))
        .collect())
}

fn build_run_project_copy(config: &Config, msg: &Message) -> anyhow::Result<PathBuf> {
    let meta = msg
        .metadata
        .as_ref()
        .ok_or_else(|| anyhow::anyhow!("missing metadata"))?;
    let (sender_root, folder_name) = sender_project_root(config, meta)?;
    let dest_root = receiver_private_submissions_path(config)?;
    let dest_path = dest_root.join(&folder_name);

    // Always copy if project.yaml is missing (handles incomplete/failed copies)
    let project_yaml = dest_path.join("project.yaml");
    if !project_yaml.exists() {
        copy_dir_recursive(config, &sender_root, &dest_path)?;
    }

    Ok(dest_path)
}

fn prompt_participant_source(default_source: &str) -> anyhow::Result<String> {
    let input: String = Input::new()
        .with_prompt("Participant source (syft://, file.yaml#fragment, or sample ID)")
        .default(default_source.to_string())
        .interact_text()?;
    Ok(input)
}

fn normalize_participant_source_for_real(input: &str) -> anyhow::Result<String> {
    // If it already looks like a URL/path/fragment, keep as-is
    if input.contains("://")
        || input.contains('/')
        || input.contains(".yaml")
        || input.contains('#')
    {
        return Ok(input.to_string());
    }
    // Otherwise treat as participant ID under local participants.yaml
    let biovault_home = crate::config::get_biovault_home()?;
    let participants_file = biovault_home.join("participants.yaml");
    let file_str = participants_file.to_string_lossy();
    Ok(format!("{}#participants.{}", file_str, input))
}

fn send_status_ack_with_meta(
    config: &Config,
    original: &Message,
    status: &str,
    body: Option<String>,
    extra_metadata: Option<serde_json::Value>,
) -> anyhow::Result<()> {
    let (db, sync) = init_message_system(config)?;

    let mut reply = Message::reply_to(
        original,
        config.email.clone(),
        body.unwrap_or_else(|| status.to_string()),
    );
    reply.subject = Some(format!("Project {}", status));
    reply.message_type = crate::messages::MessageType::Request {
        request_type: "status".to_string(),
        params: None,
    };
    let mut md = json!({
        "status_update": {
            "message_id": original.id,
            "status": status,
            "reason": reply.body,
        }
    });
    if let Some(extra) = extra_metadata {
        if let Some(obj) = md.as_object_mut() {
            if let Some(extra_obj) = extra.as_object() {
                for (k, v) in extra_obj.iter() {
                    obj.insert(k.clone(), v.clone());
                }
            }
        }
    }
    reply.metadata = Some(md);

    db.insert_message(&reply)?;
    let _ = sync.send_message(&reply.id);
    Ok(())
}

fn reject_project(config: &Config, msg: &Message) -> anyhow::Result<()> {
    let custom = Confirm::new()
        .with_prompt("Add a rejection reason?")
        .default(true)
        .interact()
        .unwrap_or(true);
    let body = if custom {
        Some(
            Input::new()
                .with_prompt("Reason")
                .default("Sorry your request has been rejected.".to_string())
                .interact_text()?,
        )
    } else {
        Some("Sorry your request has been rejected.".to_string())
    };
    send_status_ack_with_meta(config, msg, "rejected", body, None)?;
    println!("{}", "Sent rejection to sender.".yellow());
    Ok(())
}

fn review_project(config: &Config, msg: &Message) -> anyhow::Result<()> {
    send_status_ack_with_meta(
        config,
        msg,
        "reviewing",
        Some("Request is under review.".to_string()),
        None,
    )?;
    println!("{}", "Marked as reviewing and notified sender.".yellow());
    Ok(())
}

async fn run_project_test(config: &Config, msg: &Message) -> anyhow::Result<()> {
    let dest = build_run_project_copy(config, msg)?;
    let run_dir = prepare_run_directory(config, &dest, &msg.id)?;

    if let Some(invocation) = try_prepare_dynamic_run(config, &run_dir, true)? {
        run_dynamic::execute_dynamic(
            run_dir.to_string_lossy().as_ref(),
            invocation.args.clone(),
            false,
            false,
            Some(invocation.results_dir.clone()),
        )
        .await?;
        print_dynamic_results(&run_dir, &invocation.results_dir)?;
        return Ok(());
    }

    let source = prompt_participant_source("NA06985")?;
    let source_for_run = source.clone();
    run_execute(RunParams {
        project_folder: run_dir.to_string_lossy().to_string(),
        participant_source: source_for_run,
        test: true,
        download: true,
        dry_run: false,
        with_docker: false,
        work_dir: None,
        resume: false,
        template: None,
        results_dir: None,
        nextflow_args: vec![],
    })
    .await?;
    println!("{}", "Test run completed.".green());
    print_results_location_and_tree(config, &run_dir, &source, true)?;
    Ok(())
}

async fn run_project_real(config: &Config, msg: &Message) -> anyhow::Result<()> {
    let dest = build_run_project_copy(config, msg)?;
    let run_dir = prepare_run_directory(config, &dest, &msg.id)?;

    if let Some(invocation) = try_prepare_dynamic_run(config, &run_dir, false)? {
        run_dynamic::execute_dynamic(
            run_dir.to_string_lossy().as_ref(),
            invocation.args.clone(),
            false,
            false,
            Some(invocation.results_dir.clone()),
        )
        .await?;
        print_dynamic_results(&run_dir, &invocation.results_dir)?;

        let source_results = run_dir.join(&invocation.results_dir);
        let dest_results = dest.join(&invocation.results_dir);
        if source_results.exists() {
            copy_dir_recursive(config, &source_results, &dest_results)?;
        }
        return Ok(());
    }

    let biovault_home = crate::config::get_biovault_home()?;
    let participants_file = biovault_home.join("participants.yaml");
    let default_source = if participants_file.exists() {
        format!("{}#participants.ALL", participants_file.to_string_lossy())
    } else {
        "participants.yaml#participants.ALL".to_string()
    };
    let raw = prompt_participant_source(&default_source)?;
    let source = normalize_participant_source_for_real(&raw)?;
    let source_for_run = source.clone();
    run_execute(RunParams {
        project_folder: run_dir.to_string_lossy().to_string(),
        participant_source: source_for_run,
        test: false,
        download: false,
        dry_run: false,
        with_docker: false,
        work_dir: None,
        resume: false,
        template: None,
        results_dir: None,
        nextflow_args: vec![],
    })
    .await?;
    println!("{}", "Real data run completed.".green());
    print_results_location_and_tree(config, &run_dir, &source, false)?;

    let results_dir = run_dir.join("results-real");
    let dest_results = dest.join("results-real");
    if results_dir.exists() {
        copy_dir_recursive(config, &results_dir, &dest_results)?;
    }
    Ok(())
}

async fn process_dynamic_project_message(
    config: &Config,
    msg: &Message,
    dest: &Path,
    participant: Option<String>,
    test: bool,
    approve: bool,
) -> anyhow::Result<()> {
    let participant_hint = participant
        .as_deref()
        .map(str::trim)
        .filter(|s| !s.is_empty())
        .unwrap_or("ALL");

    let run_dir = prepare_run_directory(config, dest, &msg.id)?;
    let invocation = prepare_dynamic_run_non_interactive(config, &run_dir, participant_hint, test)?;

    run_dynamic::execute_dynamic(
        run_dir.to_string_lossy().as_ref(),
        invocation.args.clone(),
        false,
        false,
        Some(invocation.results_dir.clone()),
    )
    .await?;

    let source_results = run_dir.join(&invocation.results_dir);
    let dest_results = dest.join(&invocation.results_dir);
    if source_results.exists() {
        copy_dir_recursive(config, &source_results, &dest_results)?;
    }

    let participant_label = Path::new(&invocation.results_dir)
        .file_name()
        .and_then(|s| s.to_str())
        .unwrap_or(participant_hint);

    println!(
        "✓ Project processed successfully with participant: {}",
        participant_label
    );
    let results_path = dest.join(&invocation.results_dir);
    if results_path.exists() {
        println!("Results saved to: {}", results_path.display());
    }

    if approve {
        approve_project_non_interactive(config, msg, test).await?;
        println!("✓ Project approved and results sent to sender");
    }

    Ok(())
}

fn prepare_dynamic_run_non_interactive(
    config: &Config,
    project_dir: &Path,
    participant_hint: &str,
    test: bool,
) -> anyhow::Result<DynamicRunInvocation> {
    let spec_path = project_dir.join("project.yaml");
    let spec = ProjectSpec::load(&spec_path)?;

    if participant_hint.eq_ignore_ascii_case("ALL") || participant_hint.eq_ignore_ascii_case("AUTO")
    {
        ensure_catalog_ready_for_all(config)?;
    }

    let mut args = Vec::new();
    let mut samplesheet_value: Option<String> = None;
    let mut needs_data_dir = false;

    for input in &spec.inputs {
        match input.name.as_str() {
            "samplesheet" => {
                let path = resolve_samplesheet_path(config, project_dir, participant_hint)?;
                args.push("--set".to_string());
                args.push(format!("inputs.{}={}", input.name, path));
                samplesheet_value = Some(path);
            }
            "data_dir" => {
                needs_data_dir = true;
            }
            other => {
                let is_optional = input.raw_type.trim_end().ends_with('?');
                if !is_optional {
                    return Err(anyhow::anyhow!(
                        "No automatic binding available for required input '{}'",
                        other
                    ));
                }
            }
        }
    }

    let samplesheet_path = samplesheet_value.ok_or_else(|| {
        anyhow::anyhow!("Dynamic project requires a 'samplesheet' input but none could be inferred")
    })?;

    if needs_data_dir {
        let data_dir = infer_data_dir_path(config, &samplesheet_path)?;
        args.push("--set".to_string());
        args.push(format!("inputs.data_dir={}", data_dir.to_string_lossy()));
    }

    let participant_label = derive_participant_label(participant_hint, &samplesheet_path);
    let results_dir = if test {
        format!("results-test/{}", participant_label)
    } else {
        format!("results-real/{}", participant_label)
    };

    Ok(DynamicRunInvocation { args, results_dir })
}

fn resolve_samplesheet_path(
    config: &Config,
    project_dir: &Path,
    participant_hint: &str,
) -> anyhow::Result<String> {
    if participant_hint.eq_ignore_ascii_case("ALL") || participant_hint.eq_ignore_ascii_case("AUTO")
    {
        let generated = auto_generate_samplesheet(config, project_dir)?;
        return Ok(canonicalize_string(PathBuf::from(generated)));
    }

    if participant_hint.starts_with("syft://") {
        let path = resolve_syft_url_to_path(config, participant_hint)?;
        if !path.exists() {
            return Err(anyhow::anyhow!(
                "Resolved samplesheet not found at {}",
                path.display()
            ));
        }
        return Ok(canonicalize_string(path));
    }

    let direct = PathBuf::from(participant_hint);
    let candidate = if direct.is_absolute() && direct.exists() {
        direct
    } else {
        let project_candidate = project_dir.join(&direct);
        if project_candidate.exists() {
            project_candidate
        } else {
            let data_root = config.get_syftbox_data_dir()?;
            let data_candidate = data_root.join(&direct);
            if data_candidate.exists() {
                data_candidate
            } else {
                direct
            }
        }
    };

    if !candidate.exists() {
        return Err(anyhow::anyhow!(
            "Samplesheet not found: {}",
            participant_hint
        ));
    }

    Ok(canonicalize_string(candidate))
}

fn infer_data_dir_path(config: &Config, samplesheet_path: &str) -> anyhow::Result<PathBuf> {
    let sheet_path = PathBuf::from(samplesheet_path);
    if let Some(inferred) = infer_data_dir_from_samplesheet(&sheet_path) {
        return Ok(canonicalize_pathbuf(inferred));
    }

    let mut candidates: Vec<PathBuf> = Vec::new();
    if let Some(parent) = sheet_path.parent() {
        candidates.push(parent.to_path_buf());
    }
    let data_root = config.get_syftbox_data_dir()?;
    let fixtures = data_root.join("genotype_fixtures");
    candidates.push(fixtures);
    candidates.push(data_root);

    for candidate in candidates {
        if candidate.exists() {
            return Ok(canonicalize_pathbuf(candidate));
        }
    }

    Ok(sheet_path
        .parent()
        .map(|p| canonicalize_pathbuf(p.to_path_buf()))
        .unwrap_or_else(|| PathBuf::from(samplesheet_path)))
}

fn infer_data_dir_from_samplesheet(path: &Path) -> Option<PathBuf> {
    let mut reader = csv::Reader::from_path(path).ok()?;
    let headers = reader.headers().ok()?.clone();
    let mut column_index: Option<usize> = None;
    for candidate in ["genotype_file_path", "genotype_file", "file_path", "path"] {
        if let Some(idx) = headers.iter().position(|h| h == candidate) {
            column_index = Some(idx);
            break;
        }
    }
    let col_idx = column_index?;

    for result in reader.records() {
        let record = result.ok()?;
        let value = record.get(col_idx)?.trim();
        if value.is_empty() {
            continue;
        }
        let candidate = PathBuf::from(value);
        if candidate.is_absolute() {
            return candidate.parent().map(|p| p.to_path_buf());
        }
    }
    None
}

fn derive_participant_label(participant_hint: &str, samplesheet_path: &str) -> String {
    if participant_hint.eq_ignore_ascii_case("ALL") || participant_hint.eq_ignore_ascii_case("AUTO")
    {
        return "ALL".to_string();
    }
    if let Some(id) = extract_participant_id(participant_hint) {
        return id;
    }
    Path::new(samplesheet_path)
        .file_stem()
        .and_then(|s| s.to_str())
        .unwrap_or("run")
        .to_string()
}

fn canonicalize_string(path: PathBuf) -> String {
    canonicalize_pathbuf(path).to_string_lossy().to_string()
}

fn canonicalize_pathbuf(path: PathBuf) -> PathBuf {
    path.canonicalize().unwrap_or(path)
}

fn ensure_catalog_ready_for_all(_config: &Config) -> anyhow::Result<()> {
    let db = BioVaultDb::new()?;
    if !data::list_files(&db, None, None, false, Some(1))?.is_empty() {
        return Ok(());
    }
    Err(anyhow::anyhow!(
        "No cataloged files found. Import genotype data first with 'bv files import'."
    ))
}

/// Non-interactive version of approve_project for automated testing
async fn approve_project_non_interactive(
    config: &Config,
    msg: &Message,
    test: bool,
) -> anyhow::Result<()> {
    let dest = build_run_project_copy(config, msg)?;
<<<<<<< HEAD
    let results_dir = dest.join("results-real");
    let storage = syftbox_storage(config)?;
=======
    let results_dir = if test {
        // In test mode, use test results for approval
        dest.join("results-test")
    } else {
        dest.join("results-real")
    };
>>>>>>> 410c4b31
    let needs_run = !results_dir.exists()
        || storage
            .list_dir(&results_dir)
            .map(|entries| entries.is_empty())
            .unwrap_or(true);
    if needs_run && !test {
        // Only run real data if not in test mode
        println!("No results found. Running on real data before approval...");
        run_project_real(config, msg).await?;
    } else if needs_run && test {
        return Err(anyhow::anyhow!(
            "No test results found. Run with --test first before approving."
        ));
    }

    // Release results to sender shared location
    let meta = msg
        .metadata
        .as_ref()
        .ok_or_else(|| anyhow::anyhow!("missing metadata"))?;
    let (sender_root, _folder) = sender_project_root(config, meta)?;
    let sender_results = sender_root.join("results");
    copy_dir_recursive(config, &results_dir, &sender_results)?;

    // Get project details for the message
    let project_location = meta
        .get("project_location")
        .and_then(|v| v.as_str())
        .unwrap_or("unknown");

    // Check if results exist and get basic info
    let results_info = if sender_results.exists() {
        let mut info = Vec::new();
        if let Ok(entries) = storage.list_dir(&sender_results) {
            for entry in entries {
                if entry.is_dir() {
                    if let Some(name) = entry.file_name() {
                        info.push(format!("{}/", name.to_string_lossy()));
                    }
                } else if let Some(name) = entry.file_name() {
                    info.push(name.to_string_lossy().to_string());
                }
            }
        }
        if info.is_empty() {
            "No results found".to_string()
        } else {
            format!("Results:\n  {}", info.join("\n  "))
        }
    } else {
        "Results directory not found".to_string()
    };

    // Create relative path for results location
    let data_dir = config.get_syftbox_data_dir()?;
    let relative_results = if sender_results.starts_with(&data_dir) {
        format!(
            "$SYFTBOX_DATA_DIR/{}",
            sender_results.strip_prefix(&data_dir)?.to_string_lossy()
        )
    } else {
        sender_results.to_string_lossy().to_string()
    };

    // Create the default approval message with results location
    let body = format!(
        "Your project has been approved.\n\nProject location: {}\nResults location: {}\n\n{}",
        project_location, relative_results, results_info
    );

    // Include results_path in the status update so sender can see it directly
    let extra = json!({ "results_path": relative_results });
    send_status_ack_with_meta(config, msg, "approved", Some(body), Some(extra))?;
    println!(
        "{}",
        "Approved, results released, and sender notified.".green()
    );
    Ok(())
}

async fn approve_project(config: &Config, msg: &Message) -> anyhow::Result<()> {
    let dest = build_run_project_copy(config, msg)?;
    let results_dir = dest.join("results-real");
    let storage = syftbox_storage(config)?;
    let needs_run = !results_dir.exists()
        || storage
            .list_dir(&results_dir)
            .map(|entries| entries.is_empty())
            .unwrap_or(true);
    if needs_run {
        println!("No results found. Running on real data before approval...");
        run_project_real(config, msg).await?;
    }

    // Release results to sender shared location
    let meta = msg
        .metadata
        .as_ref()
        .ok_or_else(|| anyhow::anyhow!("missing metadata"))?;
    let (sender_root, _folder) = sender_project_root(config, meta)?;
    let sender_results = sender_root.join("results");
    copy_dir_recursive(config, &results_dir, &sender_results)?;

    // Get project details for the message
    let project_location = meta
        .get("project_location")
        .and_then(|v| v.as_str())
        .unwrap_or("unknown");

    // Check if results exist and get basic info
    let results_info = if sender_results.exists() {
        let mut info = Vec::new();
        if let Ok(entries) = storage.list_dir(&sender_results) {
            for entry in entries {
                if entry.is_dir() {
                    if let Some(name) = entry.file_name() {
                        info.push(format!("{}/", name.to_string_lossy()));
                    }
                } else if let Some(name) = entry.file_name() {
                    info.push(name.to_string_lossy().to_string());
                }
            }
        }
        if info.is_empty() {
            "No results found".to_string()
        } else {
            format!("Results:\n  {}", info.join("\n  "))
        }
    } else {
        "Results directory not found".to_string()
    };

    // Create relative path for results location
    let data_dir = config.get_syftbox_data_dir()?;
    let relative_results = if sender_results.starts_with(&data_dir) {
        format!(
            "$SYFTBOX_DATA_DIR/{}",
            sender_results.strip_prefix(&data_dir)?.to_string_lossy()
        )
    } else {
        sender_results.to_string_lossy().to_string()
    };

    // Create the default approval message with results location
    let default_message = format!(
        "Your project has been approved.\n\nProject location: {}\nResults location: {}\n\n{}",
        project_location, relative_results, results_info
    );

    // Optional approval message
    let add_note = Confirm::new()
        .with_prompt("Add a message to approval?")
        .default(false)
        .interact()
        .unwrap_or(false);
    let body = if add_note {
        Some(
            Input::new()
                .with_prompt("Message")
                .default(default_message.clone())
                .interact_text()?,
        )
    } else {
        Some(default_message)
    };

    // Include results_path in the status update so sender can see it directly
    let extra = json!({ "results_path": relative_results });
    send_status_ack_with_meta(config, msg, "approved", body, Some(extra))?;
    println!(
        "{}",
        "Approved, results released, and sender notified.".green()
    );
    Ok(())
}

fn extract_participant_id(source: &str) -> Option<String> {
    if let Some(pos) = source.find('#') {
        let frag = &source[pos + 1..];
        if let Some(rest) = frag.strip_prefix("participants.") {
            return Some(rest.to_string());
        }
    }
    // If it doesn't look like a path/URL and has no fragment, treat the whole string as the ID
    if !(source.contains("://")
        || source.contains('/')
        || source.contains(".yaml")
        || source.contains('#'))
    {
        return Some(source.to_string());
    }
    None
}

struct DynamicRunInvocation {
    args: Vec<String>,
    results_dir: String,
}

fn try_prepare_dynamic_run(
    config: &Config,
    project_dir: &Path,
    is_test: bool,
) -> anyhow::Result<Option<DynamicRunInvocation>> {
    let spec_path = project_dir.join("project.yaml");
    if !spec_path.exists() {
        return Ok(None);
    }

    let spec = match ProjectSpec::load(&spec_path) {
        Ok(spec) => spec,
        Err(err) => {
            println!(
                "⚠ Failed to load project spec at {}: {}",
                spec_path.display(),
                err
            );
            return Ok(None);
        }
    };

    if spec.inputs.is_empty() {
        return Ok(None);
    }

    println!(
        "Project '{}' requires {} input(s).",
        spec.name,
        spec.inputs.len()
    );

    let mut args = Vec::new();
    for input in &spec.inputs {
        let mut prompt = format!("Enter value for input '{}'", input.name);
        if let Some(desc) = &input.description {
            if !desc.trim().is_empty() {
                prompt.push_str(&format!(" ({})", desc.trim()));
            }
        }
        prompt.push(':');

        let input_value: String = Input::new().with_prompt(prompt).interact_text()?;
        let trimmed = input_value.trim();

        let resolved = if trimmed.is_empty() {
            if input.name == "samplesheet" {
                auto_generate_samplesheet(config, project_dir)?
            } else {
                trimmed.to_string()
            }
        } else if input.name == "samplesheet"
            && matches!(trimmed.to_ascii_uppercase().as_str(), "ALL" | "AUTO")
        {
            auto_generate_samplesheet(config, project_dir)?
        } else {
            trimmed.to_string()
        };

        if resolved.is_empty() {
            println!(
                "⚠ Input '{}' left empty; skipping dynamic run fallback.",
                input.name
            );
            return Ok(None);
        }

        println!("  • {} = {}", input.name, resolved);
        args.push("--set".to_string());
        args.push(format!("inputs.{}={}", input.name, resolved));
    }

    let results_dir = if is_test {
        "results-test".to_string()
    } else {
        "results-real".to_string()
    };

    let preview = format_bv_run_command(project_dir, &results_dir, &args);
    println!("Nextflow command:\n  {}", preview);

    Ok(Some(DynamicRunInvocation { args, results_dir }))
}

fn format_bv_run_command(project_dir: &Path, results_dir: &str, args: &[String]) -> String {
    let project_path = project_dir.to_string_lossy().into_owned();
    let mut tokens = vec![
        "bv".to_string(),
        "run".to_string(),
        shell_escape(&project_path),
        "--results-dir".to_string(),
        shell_escape(results_dir),
    ];
    for arg in args {
        tokens.push(shell_escape(arg));
    }
    tokens.join(" ")
}

fn shell_escape(arg: &str) -> String {
    if arg
        .chars()
        .all(|c| c.is_ascii_alphanumeric() || "-._/@=+:".contains(c))
    {
        arg.to_string()
    } else {
        format!("'{}'", arg.replace('\'', "'\\''"))
    }
}

fn print_dynamic_results(project_root: &Path, results_dir: &str) -> anyhow::Result<()> {
    let results_path = project_root.join(results_dir);
    println!("Results location: {}", results_path.display());
    if results_path.exists() {
        println!("Results tree:");
        print_dir_tree(None, &results_path, 3)?;
    } else {
        println!("Results folder not found yet at {}", results_path.display());
    }
    Ok(())
}

fn prepare_run_directory(
    config: &Config,
    source: &Path,
    message_id: &str,
) -> anyhow::Result<PathBuf> {
    let base = config.get_biovault_dir()?;
    let run_root = base.join("runs");
    fs::create_dir_all(&run_root)?;
    let run_dir = run_root.join(message_id);
    if run_dir.exists() {
        fs::remove_dir_all(&run_dir)?;
    }
    copy_dir_recursive(config, source, &run_dir)?;
    Ok(run_dir)
}

fn auto_generate_samplesheet(_config: &Config, project_dir: &Path) -> anyhow::Result<String> {
    let db = BioVaultDb::new()?;
    let mut stmt = db.conn.prepare(
        "SELECT f.file_path, p.participant_id
         FROM files f
         LEFT JOIN participants p ON f.participant_id = p.id
         ORDER BY f.file_path",
    )?;
    let mut rows = stmt.query([])?;
    let mut entries: Vec<(String, String)> = Vec::new();
    while let Some(row) = rows.next()? {
        let path: String = row.get(0)?;
        let participant: Option<String> = row.get(1)?;
        entries.push((participant.unwrap_or_default(), path));
    }
    if entries.is_empty() {
        anyhow::bail!(
            "No cataloged files found. Import genotype data first with 'bv files import'."
        );
    }

    let inputs_dir = project_dir.join("inputs");
    fs::create_dir_all(&inputs_dir)?;
    let sheet_path = inputs_dir.join("auto_samplesheet.csv");
    let mut writer = Writer::from_path(&sheet_path)?;
    writer.write_record(["participant_id", "genotype_file_path"])?;
    for (participant, file_path) in entries {
        let pid = if participant.trim().is_empty() {
            Path::new(&file_path)
                .file_stem()
                .and_then(|s| s.to_str())
                .unwrap_or("unknown")
                .to_string()
        } else {
            participant
        };
        writer.write_record([pid, file_path])?;
    }
    writer.flush()?;
    println!("  ✓ Generated samplesheet at {}", sheet_path.display());
    Ok(sheet_path.to_string_lossy().to_string())
}

fn print_results_location_and_tree(
    config: &Config,
    project_root: &Path,
    participant_source: &str,
    is_test: bool,
) -> anyhow::Result<()> {
    let id = extract_participant_id(participant_source).unwrap_or_else(|| "ALL".to_string());
    let base = if is_test {
        "results-test"
    } else {
        "results-real"
    };
    let storage = syftbox_storage(config).ok();
    let results_dir = project_root.join(base).join(&id);
    let base_dir = project_root.join(base);
    println!("Results location: {}", results_dir.display());
    if results_dir.exists() {
        println!("Results tree:");
        print_dir_tree(storage.as_ref(), &results_dir, 3)?;
    } else if base_dir.exists() {
        println!(
            "Results folder for participant not found; showing {} instead",
            base_dir.display()
        );
        print_dir_tree(storage.as_ref(), &base_dir, 3)?;
    } else {
        println!("Results folder not found yet at {}", results_dir.display());
    }
    Ok(())
}

fn print_dir_tree(
    storage: Option<&SyftBoxStorage>,
    root: &Path,
    max_depth: usize,
) -> anyhow::Result<()> {
    fn walk(
        storage: Option<&SyftBoxStorage>,
        dir: &Path,
        depth: usize,
        max_depth: usize,
    ) -> anyhow::Result<()> {
        if depth > max_depth {
            return Ok(());
        }
        let mut entries = list_dir_any(storage, dir)?;
        entries.sort();
        for path in entries {
            let indent = "  ".repeat(depth.saturating_sub(0));
            let name = path.file_name().and_then(|s| s.to_str()).unwrap_or("");
            if path.is_dir() {
                println!("{}{}/", indent, name);
                walk(storage, &path, depth + 1, max_depth)?;
            } else {
                println!("{}{}", indent, name);
            }
        }
        Ok(())
    }
    println!("{}/", root.display());
    walk(storage, root, 1, max_depth)
}

/// View a message thread
pub fn view_thread(config: &Config, thread_id: &str) -> Result<()> {
    let (db, sync) = init_message_system(config)?;

    // Quietly sync to get latest messages in thread
    let _ = sync.sync_quiet();

    let messages = db.get_thread_messages(thread_id)?;

    if messages.is_empty() {
        println!("No messages found in thread: {}", thread_id);
        return Ok(());
    }

    println!("\n💬 Thread: {}", thread_id);
    println!("═══════════════════════════");

    for msg in messages {
        let local_time = msg.created_at.with_timezone(&chrono::Local);
        println!("\n[{}] {}", local_time.format("%Y-%m-%d %H:%M"), msg.from);

        if let Some(subj) = &msg.subject {
            println!("Subject: {}", subj);
        }

        // Expand environment variables in message body
        let expanded_body = expand_env_vars_in_text(&msg.body)?;
        println!("{}", expanded_body);
        println!("─────────────────────");
    }

    Ok(())
}

/// Sync messages (check for new incoming and update ACKs)
pub fn sync_messages(config: &Config) -> Result<()> {
    let (_, sync) = init_message_system(config)?;

    println!("🔄 Syncing messages...");
    sync.sync()?;

    Ok(())
}

/// Resolve a syft:// URL to a local filesystem path within the SyftBox data dir
fn resolve_syft_url_to_path(config: &Config, url: &str) -> anyhow::Result<PathBuf> {
    let parsed = SyftURL::parse(url)?;
    let data_dir = config.get_syftbox_data_dir()?;
    Ok(data_dir
        .join("datasites")
        .join(parsed.email)
        .join(parsed.path))
}

/// Verify a project message using embedded metadata
/// Returns (is_ok, extra_note)
fn verify_project_from_metadata(
    config: &Config,
    metadata: &serde_json::Value,
) -> anyhow::Result<(bool, String)> {
    // Extract the embedded project.yaml
    let project_val = metadata
        .get("project")
        .ok_or_else(|| anyhow::anyhow!("missing project metadata"))?;

    let project: ProjectYaml = serde_json::from_value(project_val.clone())
        .map_err(|e| anyhow::anyhow!("invalid project metadata: {}", e))?;

    // Extract project location syft URL
    let project_location = metadata
        .get("project_location")
        .and_then(|v| v.as_str())
        .ok_or_else(|| anyhow::anyhow!("missing project_location syft URL"))?;

    let root = resolve_syft_url_to_path(config, project_location)?;
    if !root.exists() {
        return Ok((false, format!(" (missing path: {})", root.display())));
    }

    let storage = syftbox_storage(config)?;

    // Need b3_hashes to verify
    let Some(expected_hashes) = project.b3_hashes.clone() else {
        return Ok((false, " (no hashes provided)".to_string()));
    };

    // Verify each expected file hash
    let mut mismatches: Vec<String> = Vec::new();
    for (rel, expected) in expected_hashes.iter() {
        let file_path = root.join(rel);
        if !file_path.exists() {
            mismatches.push(format!("missing: {}", rel));
            continue;
        }
        let bytes = storage
            .read_plaintext_file(&file_path)
            .map_err(|e| anyhow::anyhow!("failed to read {}: {}", file_path.display(), e))?;
        let got = blake3::hash(&bytes).to_hex().to_string();
        if got != *expected {
            mismatches.push(format!("mismatch: {}", rel));
        }
    }

    if mismatches.is_empty() {
        Ok((true, String::new()))
    } else {
        let preview = if mismatches.len() > 3 {
            format!(" ({} issues; first: {})", mismatches.len(), mismatches[0])
        } else {
            format!(" ({})", mismatches.join(", "))
        };
        Ok((false, preview))
    }
}

#[cfg(test)]
mod tests {
    use super::*;
    use crate::syftbox::SyftBoxApp;
    use serde_json::json;
    use tempfile::TempDir;

    fn create_test_config() -> Config {
        Config {
            email: "test@example.com".to_string(),
            syftbox_config: None,
            version: None,
            binary_paths: None,
            syftbox_credentials: None,
        }
    }

    #[test]
    fn test_init_message_system() -> Result<()> {
        let temp_dir = TempDir::new()?;
        crate::config::set_test_syftbox_data_dir(temp_dir.path());
        crate::config::set_test_biovault_home(temp_dir.path().join(".biovault_test"));
        let config = create_test_config();

        // Initialize the message system
        let db_path = get_message_db_path(&config)?;
        let db = MessageDb::new(&db_path)?;

        // Test that we can list messages (should be empty in fresh test DB)
        let messages = db.list_messages(None)?;
        assert_eq!(messages.len(), 0);

        Ok(())
    }

    #[test]
    fn test_message_crud() -> Result<()> {
        let temp_dir = TempDir::new()?;
        crate::config::set_test_syftbox_data_dir(temp_dir.path());
        crate::config::set_test_biovault_home(temp_dir.path().join(".biovault_test"));
        let config = create_test_config();

        // Initialize just the database, not the full system (to avoid sync)
        let db_path = get_message_db_path(&config)?;
        let db = MessageDb::new(&db_path)?;

        // Create a message
        let msg = Message::new(
            "test@example.com".to_string(),
            "recipient@example.com".to_string(),
            "Test message body".to_string(),
        );

        // Insert
        db.insert_message(&msg)?;

        // Read
        let retrieved = db.get_message(&msg.id)?;
        assert!(retrieved.is_some());
        assert_eq!(retrieved.unwrap().body, "Test message body");

        // List
        let messages = db.list_messages(None)?;
        assert_eq!(messages.len(), 1);

        // Delete
        db.delete_message(&msg.id)?;

        // Verify it's marked as deleted (soft delete)
        let deleted_msg = db.get_message(&msg.id)?;
        assert!(deleted_msg.is_some());
        assert_eq!(
            deleted_msg.unwrap().status,
            crate::messages::MessageStatus::Deleted
        );

        // Verify it doesn't show in normal list
        let messages_after_delete = db.list_messages(None)?;
        assert_eq!(messages_after_delete.len(), 0);

        Ok(())
    }

    #[test]
    fn normalize_participant_source_for_real_behaviour() -> Result<()> {
        let tmp = TempDir::new()?;
        crate::config::set_test_biovault_home(tmp.path().join(".bv"));

        // Existing URL/path strings are preserved
        assert_eq!(
            normalize_participant_source_for_real("syft://x/y#z")?,
            "syft://x/y#z"
        );
        assert_eq!(
            normalize_participant_source_for_real("/abs/path/participants.yaml#p.ID")?,
            "/abs/path/participants.yaml#p.ID"
        );

        // Bare ID resolves to participants.yaml under BIOVAULT home
        let got = normalize_participant_source_for_real("TESTID")?;
        assert!(got.ends_with("participants.yaml#participants.TESTID"));
        Ok(())
    }

    #[test]
    fn resolve_and_paths_and_copy_dir() -> Result<()> {
        let tmp = TempDir::new()?;
        // SyftBox data dir and config email
        crate::config::set_test_syftbox_data_dir(tmp.path());
        let cfg = Config {
            email: "u@example.com".into(),
            syftbox_config: None,
            version: None,
            binary_paths: None,
            syftbox_credentials: None,
        };

        let app = SyftBoxApp::new(tmp.path(), &cfg.email, "biovault").unwrap();
        let root = app.app_data_dir.join("submissions").join("proj1");
        app.storage.ensure_dir(&root.join("a/b")).unwrap();
        app.storage
            .write_plaintext_file(&root.join("a/b/file.txt"), b"hi", true)
            .unwrap();
        app.storage
            .write_plaintext_file(&root.join("a/syft.pub.yaml"), b"rules:", true)
            .unwrap();

        // sender_project_root from metadata
        let loc = format!(
            "syft://u@example.com/app_data/biovault/submissions/{}",
            "proj1"
        );
        let meta = json!({
            "project_location": loc
        });
        let (sender_root, folder) = sender_project_root(&cfg, &meta)?;
        assert_eq!(folder, "proj1");
        assert!(sender_root.ends_with("proj1"));

        // receiver path (should be at root level, not inside datasite)
        let recv = receiver_private_submissions_path(&cfg)?;
        assert!(recv.ends_with("private/app_data/biovault/submissions"));
        assert!(!recv
            .to_string_lossy()
            .contains("datasites/u@example.com/private"));

        // Copy behaviour: skip syft.pub.yaml and recreate tree
        let dest = recv.join(&folder);
        copy_dir_recursive(&cfg, &sender_root, &dest)?;
        assert!(dest.join("a/b/file.txt").exists());
        assert!(!dest.join("a/syft.pub.yaml").exists());

        Ok(())
    }

    #[test]
    fn build_run_project_copy_creates_dest_once() -> Result<()> {
        let tmp = TempDir::new()?;
        crate::config::set_test_syftbox_data_dir(tmp.path());
        let cfg = Config {
            email: "u@example.com".into(),
            syftbox_config: None,
            version: None,
            binary_paths: None,
            syftbox_credentials: None,
        };

        // Make sender tree and one file
        let app = SyftBoxApp::new(tmp.path(), &cfg.email, "biovault").unwrap();
        let proj = app.app_data_dir.join("submissions").join("projX");
        app.storage.ensure_dir(&proj.join("dir")).unwrap();
        app.storage
            .write_plaintext_file(&proj.join("dir/f.txt"), b"x", true)
            .unwrap();
        let meta =
            json!({"project_location": "syft://u@example.com/app_data/biovault/submissions/projX"});
        let mut msg = Message::new("u@example.com".into(), "v@example.com".into(), "b".into());
        msg.metadata = Some(meta);

        let dest1 = build_run_project_copy(&cfg, &msg)?;
        assert!(dest1.join("dir/f.txt").exists());
        // Call again; should not error and keep same path
        let dest2 = build_run_project_copy(&cfg, &msg)?;
        assert_eq!(dest1, dest2);
        Ok(())
    }

    #[test]
    fn verify_project_from_metadata_ok_and_fail() -> Result<()> {
        let tmp = TempDir::new()?;
        crate::config::set_test_syftbox_data_dir(tmp.path());
        let cfg = Config {
            email: "u@example.com".into(),
            syftbox_config: None,
            version: None,
            binary_paths: None,
            syftbox_credentials: None,
        };

        // Build project root with two files and compute blake3
        let app = SyftBoxApp::new(tmp.path(), &cfg.email, "biovault").unwrap();
        let root = app.app_data_dir.join("submissions").join("projZ");
        app.storage.ensure_dir(&root).unwrap();
        let f1 = root.join("a.txt");
        let f2 = root.join("b.txt");
        app.storage.write_plaintext_file(&f1, b"A", true).unwrap();
        app.storage.write_plaintext_file(&f2, b"B", true).unwrap();
        let h1 = blake3::hash(&app.storage.read_plaintext_file(&f1).unwrap())
            .to_hex()
            .to_string();
        let h2 = blake3::hash(&app.storage.read_plaintext_file(&f2).unwrap())
            .to_hex()
            .to_string();

        // Construct embedded project.yaml equivalent in metadata
        let project = json!({
            "name": "n", "author":"a", "workflow":"w",
            "b3_hashes": {"a.txt": h1, "b.txt": h2}
        });
        let meta_ok = json!({
            "project": project,
            "project_location": "syft://u@example.com/app_data/biovault/submissions/projZ"
        });
        let (ok, note) = verify_project_from_metadata(&cfg, &meta_ok)?;
        assert!(ok, "expected OK, got note: {}", note);

        // Now break one file and expect failure with note
        app.storage
            .write_plaintext_file(&f2, b"BROKEN", true)
            .unwrap();
        let (ok2, note2) = verify_project_from_metadata(&cfg, &meta_ok)?;
        assert!(!ok2);
        assert!(!note2.is_empty());
        Ok(())
    }

    #[test]
    fn list_messages_displays_without_actions() -> Result<()> {
        let tmp = TempDir::new()?;
        crate::config::set_test_syftbox_data_dir(tmp.path());
        crate::config::set_test_biovault_home(tmp.path().join(".bv"));
        let cfg = Config {
            email: "me@example.com".into(),
            syftbox_config: None,
            version: None,
            binary_paths: None,
            syftbox_credentials: None,
        };
        // Init DB only
        let db_path = get_message_db_path(&cfg)?;
        let db = MessageDb::new(&db_path)?;
        // Insert a simple draft message from me -> other (so no interactive recipient actions)
        let m = Message::new(
            "me@example.com".into(),
            "you@example.com".into(),
            "body".into(),
        );
        db.insert_message(&m)?;
        // Should render list without interacting
        list_messages(&cfg, false, false, false, false)?;
        Ok(())
    }

    #[tokio::test]
    async fn read_message_marks_received_as_read() -> Result<()> {
        let tmp = TempDir::new()?;
        crate::config::set_test_syftbox_data_dir(tmp.path());
        crate::config::set_test_biovault_home(tmp.path().join(".bv"));
        let cfg = Config {
            email: "me@example.com".into(),
            syftbox_config: None,
            version: None,
            binary_paths: None,
            syftbox_credentials: None,
        };
        let db_path = get_message_db_path(&cfg)?;
        let db = MessageDb::new(&db_path)?;

        let mut m = Message::new(
            "you@example.com".into(),
            "me@example.com".into(),
            "hi".into(),
        );
        m.status = crate::messages::MessageStatus::Received;
        db.insert_message(&m)?;

        read_message(&cfg, &m.id, false).await?;
        let updated = db.get_message(&m.id)?.unwrap();
        assert_eq!(updated.status, crate::messages::MessageStatus::Read);
        Ok(())
    }

    #[test]
    fn send_and_delete_message_flow() -> Result<()> {
        let tmp = TempDir::new()?;
        // Point syftbox data dir and biovault home to temp
        crate::config::set_test_syftbox_data_dir(tmp.path());
        crate::config::set_test_biovault_home(tmp.path().join(".bv"));
        let cfg = create_test_config();

        // Send a message to another recipient
        super::send_message(&cfg, "you@example.com", "hello", Some("subj"))?;

        // Validate DB has a sent message
        let db_path = get_message_db_path(&cfg)?;
        let db = MessageDb::new(&db_path)?;
        let msgs = db.list_sent_messages(None)?;
        assert!(!msgs.is_empty());
        let first = &msgs[0];
        assert_eq!(first.status, crate::messages::MessageStatus::Sent);
        assert_eq!(first.to, "you@example.com");

        // Delete the message (soft delete)
        super::delete_message(&cfg, &first.id)?;
        let after = db.get_message(&first.id)?.unwrap();
        assert_eq!(after.status, crate::messages::MessageStatus::Deleted);
        Ok(())
    }

    #[test]
    fn reply_message_creates_response() -> Result<()> {
        let tmp = TempDir::new()?;
        crate::config::set_test_syftbox_data_dir(tmp.path());
        crate::config::set_test_biovault_home(tmp.path().join(".bv"));
        let cfg = create_test_config();
        // Initialize DB and insert an incoming message to reply to
        let db_path = get_message_db_path(&cfg)?;
        let db = MessageDb::new(&db_path)?;
        let mut original = Message::new("alice@example.com".into(), cfg.email.clone(), "hi".into());
        original.status = crate::messages::MessageStatus::Received;
        db.insert_message(&original)?;

        super::reply_message(&cfg, &original.id, "re: hi")?;

        // Should have at least one sent message now
        let sent = db.list_sent_messages(None)?;
        assert!(!sent.is_empty());
        Ok(())
    }

    #[test]
    fn list_messages_smoke() -> Result<()> {
        let tmp = TempDir::new()?;
        crate::config::set_test_syftbox_data_dir(tmp.path());
        crate::config::set_test_biovault_home(tmp.path().join(".bv"));
        let cfg = create_test_config();

        // With empty DB
        super::list_messages(&cfg, false, false, false, false)?;
        super::list_messages(&cfg, true, false, false, false)?;
        Ok(())
    }

    #[test]
    fn test_view_thread_empty() -> Result<()> {
        let tmp = TempDir::new()?;
        crate::config::set_test_syftbox_data_dir(tmp.path());
        crate::config::set_test_biovault_home(tmp.path().join(".bv"));
        let cfg = create_test_config();

        // View non-existent thread should not error
        super::view_thread(&cfg, "nonexistent-thread")?;
        Ok(())
    }

    #[test]
    fn test_sync_messages() -> Result<()> {
        let tmp = TempDir::new()?;
        crate::config::set_test_syftbox_data_dir(tmp.path());
        crate::config::set_test_biovault_home(tmp.path().join(".bv"));
        let cfg = create_test_config();

        // Should not error even without messages
        super::sync_messages(&cfg)?;
        Ok(())
    }

    #[test]
    fn test_resolve_syft_url_to_path() -> Result<()> {
        let tmp = TempDir::new()?;
        crate::config::set_test_syftbox_data_dir(tmp.path());
        let cfg = create_test_config();

        let url = "syft://user@example.com/path/to/file";
        let path = super::resolve_syft_url_to_path(&cfg, url)?;

        assert!(path.to_string_lossy().contains("datasites"));
        assert!(path.to_string_lossy().contains("user@example.com"));
        assert!(path.to_string_lossy().contains("path/to/file"));
        Ok(())
    }

    #[test]
    fn test_get_message_db_path() -> Result<()> {
        let tmp = TempDir::new()?;
        crate::config::set_test_biovault_home(tmp.path());
        let cfg = create_test_config();

        let path = get_message_db_path(&cfg)?;
        assert!(path.to_string_lossy().contains("messages.db"));
        assert!(path.parent().unwrap().exists());
        Ok(())
    }

    #[test]
    fn test_cleanup_locks() -> Result<()> {
        let tmp = TempDir::new()?;
        crate::config::set_test_biovault_home(tmp.path());
        let cfg = create_test_config();

        let result = cleanup_locks(&cfg, false);
        assert!(result.is_ok());
        Ok(())
    }

    #[test]
    fn test_expand_env_vars_in_text_multiple() -> Result<()> {
        std::env::set_var("SYFTBOX_DATA_DIR", "/data");
        let text = "$SYFTBOX_DATA_DIR/a and $SYFTBOX_DATA_DIR/b";
        let result = expand_env_vars_in_text(text)?;
        assert_eq!(result, "/data/a and /data/b");
        std::env::remove_var("SYFTBOX_DATA_DIR");
        Ok(())
    }

    #[test]
    fn test_receiver_private_submissions_path() -> Result<()> {
        let tmp = TempDir::new()?;
        crate::config::set_test_syftbox_data_dir(tmp.path());
        let cfg = create_test_config();

        let path = receiver_private_submissions_path(&cfg)?;
        assert!(path.to_string_lossy().contains("private"));
        assert!(path.to_string_lossy().contains("submissions"));
        Ok(())
    }

    #[test]
    fn test_copy_dir_recursive_empty() -> Result<()> {
        let tmp = TempDir::new()?;
        let src = tmp.path().join("src");
        let dst = tmp.path().join("dst");
        std::fs::create_dir(&src)?;

        crate::config::set_test_syftbox_data_dir(tmp.path());
        let cfg = create_test_config();
        copy_dir_recursive(&cfg, &src, &dst)?;
        crate::config::clear_test_syftbox_data_dir();
        assert!(dst.exists());
        Ok(())
    }

    #[test]
    fn test_normalize_participant_source_for_real_url() -> Result<()> {
        let tmp = TempDir::new()?;
        crate::config::set_test_biovault_home(tmp.path());

        let url = "syft://user@example.com/file#id";
        let result = normalize_participant_source_for_real(url)?;
        assert_eq!(result, url);
        Ok(())
    }
}<|MERGE_RESOLUTION|>--- conflicted
+++ resolved
@@ -1338,17 +1338,13 @@
     test: bool,
 ) -> anyhow::Result<()> {
     let dest = build_run_project_copy(config, msg)?;
-<<<<<<< HEAD
-    let results_dir = dest.join("results-real");
     let storage = syftbox_storage(config)?;
-=======
     let results_dir = if test {
         // In test mode, use test results for approval
         dest.join("results-test")
     } else {
         dest.join("results-real")
     };
->>>>>>> 410c4b31
     let needs_run = !results_dir.exists()
         || storage
             .list_dir(&results_dir)
