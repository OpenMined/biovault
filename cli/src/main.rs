--- conflicted
+++ resolved
@@ -213,7 +213,6 @@
         command: SamplesheetCommands,
     },
 
-<<<<<<< HEAD
     #[command(about = "Manage the BioVault daemon")]
     Daemon {
         #[command(subcommand)]
@@ -234,22 +233,7 @@
         #[arg(short, long, help = "Number of lines to show")]
         lines: Option<usize>,
     },
-}
-
-#[derive(Subcommand)]
-enum DaemonCommands {
-    #[command(about = "Install daemon as a systemd service (Linux only)")]
-    Install,
-
-    #[command(about = "Uninstall daemon systemd service")]
-    Uninstall,
-
-    #[command(about = "Check daemon service status")]
-    Status,
-
-    #[command(about = "Stop the running daemon")]
-    Stop,
-=======
+
     #[command(
         name = "hard-reset",
         about = "Delete all BioVault data and configuration (DESTRUCTIVE)"
@@ -258,7 +242,21 @@
         #[arg(long, help = "Skip confirmation prompts (use with caution)")]
         ignore_warning: bool,
     },
->>>>>>> 3405b7f1
+}
+
+#[derive(Subcommand)]
+enum DaemonCommands {
+    #[command(about = "Install daemon as a systemd service (Linux only)")]
+    Install,
+
+    #[command(about = "Uninstall daemon systemd service")]
+    Uninstall,
+
+    #[command(about = "Check daemon service status")]
+    Status,
+
+    #[command(about = "Stop the running daemon")]
+    Stop,
 }
 
 #[derive(Subcommand)]
@@ -811,7 +809,6 @@
                 .await?;
             }
         },
-<<<<<<< HEAD
         Commands::Daemon { command } => {
             let config = biovault::config::Config::load()?;
             match command {
@@ -836,10 +833,9 @@
         Commands::Logs { follow, lines } => {
             let config = biovault::config::Config::load()?;
             commands::daemon::logs(&config, follow, lines).await?;
-=======
+        }
         Commands::HardReset { ignore_warning } => {
             commands::hard_reset::execute(ignore_warning).await?;
->>>>>>> 3405b7f1
         }
     }
 
