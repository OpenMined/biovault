use anyhow::Result;
use clap::{Parser, Subcommand};
use tracing_subscriber::{fmt, prelude::*, EnvFilter};

use biovault::cli;

use cli::commands;

// Validator for example names that also shows available examples
fn validate_example_name(s: &str) -> Result<String, String> {
    let examples = cli::examples::list_examples();
    if examples.contains(&s.to_string()) {
        Ok(s.to_string())
    } else {
        Err(format!(
            "Unknown example '{}'. Available examples: {}",
            s,
            examples.join(", ")
        ))
    }
}

#[cfg(test)]
mod tests {
    use super::*;

    #[test]
    fn validate_example_name_accepts_known_and_rejects_unknown() {
        let list = cli::examples::list_examples();
        // When at least one example exists, it validates
        if let Some(first) = list.first() {
            assert!(validate_example_name(first).is_ok());
        }
        // Unknown example returns Err with helpful message
        let err = validate_example_name("__definitely_not_real__").unwrap_err();
        assert!(err.contains("Unknown example"));
    }
}

#[derive(Parser)]
#[command(
    name = "bv",
    version,
    about = "BioVault - A bioinformatics data management CLI",
    long_about = None
)]
struct Cli {
    #[command(subcommand)]
    command: Commands,

    #[arg(short, long, global = true, help = "Increase verbosity")]
    verbose: bool,

    #[arg(long, global = true, help = "Path to config file")]
    config: Option<String>,
}

#[derive(Subcommand)]
enum Commands {
    #[command(about = "Check for updates and install the latest version")]
    Update,
    #[command(about = "Initialize a new BioVault repository")]
    Init {
        #[arg(
            help = "Email address for the vault configuration (optional, will detect from SYFTBOX_EMAIL)"
        )]
        email: Option<String>,

        #[arg(short, long, help = "Automatically accept defaults (for testing)")]
        quiet: bool,
    },

    #[command(about = "Show system information")]
    Info,

    #[command(about = "Check for required dependencies")]
    Check,

    #[command(about = "Setup environment for known systems (e.g., Google Colab)")]
    Setup,

    #[command(about = "Project management commands")]
    Project {
        #[command(subcommand)]
        command: ProjectCommands,
    },

    #[command(about = "Run a project workflow with Nextflow")]
    Run {
        #[arg(help = "Path to project directory")]
        project_folder: String,

        #[arg(
            help = "Participant source: local file path, Syft URL, or HTTP URL (with optional #fragment)"
        )]
        participant_source: String,

        #[arg(long, help = "Use mock data if available")]
        test: bool,

        #[arg(long, help = "Auto-confirm file downloads")]
        download: bool,

        #[arg(long, help = "Show commands without executing")]
        dry_run: bool,

        #[arg(long, default_value = "true", help = "Run with Docker")]
        with_docker: bool,

        #[arg(long, help = "Nextflow work directory")]
        work_dir: Option<String>,

        #[arg(long, help = "Resume from previous run")]
        resume: bool,

        #[arg(long, help = "Template to use (default, snp, etc.)")]
        template: Option<String>,
    },

    #[command(name = "sample-data", about = "Manage sample data")]
    SampleData {
        #[command(subcommand)]
        command: SampleDataCommands,
    },

    #[command(about = "Manage participants")]
    Participant {
        #[command(subcommand)]
        command: ParticipantCommands,
    },

    #[command(about = "Manage biobank data publishing")]
    Biobank {
        #[command(subcommand)]
        command: BiobankCommands,
    },

    #[command(about = "Manage BioVault configuration")]
    Config {
        #[command(subcommand)]
        command: Option<ConfigCommands>,
    },

    #[command(about = "FASTQ file operations")]
    Fastq {
        #[command(subcommand)]
        command: FastqCommands,
    },

    #[command(about = "Submit a project to another biobank via SyftBox")]
    Submit {
        #[arg(help = "Path to project directory (use '.' for current directory)")]
        project_path: String,

        #[arg(
            help = "Destination: either a datasite email (e.g., user@domain.com) or full Syft URL (e.g., syft://user@domain.com/public/biovault/participants.yaml#participants.ID)"
        )]
        destination: String,

        #[arg(long, help = "Skip interactive prompts, use defaults")]
        non_interactive: bool,

        #[arg(
            long,
            help = "Force resubmission even if project was already submitted"
        )]
        force: bool,
    },

    #[command(about = "View and manage inbox messages")]
    Inbox {
        #[arg(short = 'i', long, help = "Interactive mode (default)")]
        interactive: bool,

        #[arg(long, help = "Plain, non-interactive list output")]
        plain: bool,

        #[arg(short = 's', long, help = "Show sent messages")]
        sent: bool,

        #[arg(short = 'a', long, help = "Show all messages (including deleted)")]
        all: bool,

        #[arg(short = 'u', long, help = "Show only unread messages")]
        unread: bool,

        #[arg(short = 'p', long, help = "Show project submissions")]
        projects: bool,

        #[arg(
            short = 't',
            long,
            help = "Filter by message type (text/project/request)"
        )]
        message_type: Option<String>,

        #[arg(short = 'f', long, help = "Filter by sender")]
        from: Option<String>,

        #[arg(long, help = "Search messages by content")]
        search: Option<String>,
    },

    #[command(about = "Manage messages via SyftBox RPC")]
    Message {
        #[command(subcommand)]
        command: MessageCommands,
    },

<<<<<<< HEAD
    #[command(
        name = "hard-reset",
        about = "Delete all BioVault data and configuration (DESTRUCTIVE)"
    )]
    HardReset {
        #[arg(long, help = "Skip confirmation prompts (use with caution)")]
        ignore_warning: bool,
=======
    #[command(about = "Sample sheet operations")]
    Samplesheet {
        #[command(subcommand)]
        command: SamplesheetCommands,
>>>>>>> 6c86ada4
    },
}

#[derive(Subcommand)]
enum ProjectCommands {
    #[command(about = "Create a new project")]
    Create {
        #[arg(long, help = "Project name")]
        name: Option<String>,

        #[arg(long, help = "Folder path (defaults to ./{name})")]
        folder: Option<String>,

        #[arg(long, value_parser = validate_example_name, help = "Use example template (use 'bv project examples' to list available)")]
        example: Option<String>,
    },

    #[command(about = "List available example templates")]
    Examples,
}

#[derive(Subcommand)]
enum SampleDataCommands {
    #[command(about = "Fetch sample data")]
    Fetch {
        #[arg(
            value_delimiter = ',',
            help = "Participant IDs to fetch (comma-separated)"
        )]
        participant_ids: Option<Vec<String>>,

        #[arg(long, help = "Fetch all available sample data")]
        all: bool,
    },

    #[command(about = "List available sample data")]
    List,
}

#[derive(Subcommand)]
enum ParticipantCommands {
    #[command(about = "Add a new participant")]
    Add {
        #[arg(long, help = "Participant ID")]
        id: Option<String>,

        #[arg(long, help = "Aligned file path (.cram, .bam, or .sam)")]
        aligned: Option<String>,

        #[arg(
            long,
            help = "Template type (default or snp)",
            default_value = "default"
        )]
        template: Option<String>,

        #[arg(long, help = "SNP file path (for SNP template)")]
        snp: Option<String>,

        #[arg(long, help = "Reference genome file path (.fa or .fasta)")]
        reference: Option<String>,

        #[arg(long, help = "Reference version (GRCh38 or GRCh37)")]
        ref_version: Option<String>,

        #[arg(long, help = "Skip interactive prompts, use defaults")]
        non_interactive: bool,
    },

    #[command(about = "List all participants")]
    List,

    #[command(about = "Delete a participant")]
    Delete {
        #[arg(help = "Participant ID to delete")]
        id: String,
    },

    #[command(about = "Validate participant files")]
    Validate {
        #[arg(help = "Participant ID to validate (validates all if not specified)")]
        id: Option<String>,
    },
}

#[derive(Subcommand)]
enum BiobankCommands {
    #[command(about = "List biobanks in SyftBox")]
    List,

    #[command(about = "Publish participants to SyftBox")]
    Publish {
        #[arg(long, help = "Participant ID to publish")]
        participant_id: Option<String>,

        #[arg(long, help = "Publish all participants")]
        all: bool,

        #[arg(
            long,
            help = "HTTP relay servers (defaults to syftbox.net)",
            value_delimiter = ','
        )]
        http_relay_servers: Option<Vec<String>>,
    },

    #[command(about = "Unpublish participants from SyftBox")]
    Unpublish {
        #[arg(long, help = "Participant ID to unpublish")]
        participant_id: Option<String>,

        #[arg(long, help = "Unpublish all participants")]
        all: bool,
    },
}

#[derive(Subcommand)]
enum ConfigCommands {
    #[command(about = "Set email address")]
    Email {
        #[arg(help = "Email address")]
        email: String,
    },

    #[command(about = "Set SyftBox config path")]
    Syftbox {
        #[arg(help = "Path to SyftBox config.json (omit to use default)")]
        path: Option<String>,
    },
}

#[derive(Subcommand)]
enum FastqCommands {
    #[command(about = "Combine multiple FASTQ files into one")]
    Combine {
        #[arg(help = "Input folder containing FASTQ files")]
        input_folder: String,

        #[arg(help = "Output file path")]
        output_file: String,

        #[arg(long, help = "Validate files before combining")]
        validate: bool,

        #[arg(long, help = "Skip validation prompt and use default")]
        no_prompt: bool,

        #[arg(
            long,
            default_value = "tsv",
            help = "Stats output format (tsv, yaml, json)"
        )]
        stats_format: String,
    },
}

#[derive(Subcommand)]
enum SamplesheetCommands {
    #[command(about = "Create a sample sheet CSV from a folder of files")]
    Create {
        #[arg(help = "Input directory containing files")]
        input_dir: String,

        #[arg(help = "Output CSV file path")]
        output_file: String,

        #[arg(
            long = "file_filter",
            help = "File pattern filter (e.g., *.txt, default: all files)"
        )]
        file_filter: Option<String>,

        #[arg(
            long = "extract_cols",
            help = "Pattern for extracting fields from filenames (e.g., {participant_id}_X_X_GSAv3-DTC_GRCh38-{date}.txt)"
        )]
        extract_cols: Option<String>,

        #[arg(
            long = "ignore",
            help = "Add files even if they don't match the extraction pattern"
        )]
        ignore: bool,
    },
}

#[derive(Subcommand)]
enum MessageCommands {
    #[command(about = "Send a message to another datasite")]
    Send {
        #[arg(help = "Recipient email address")]
        recipient: String,

        #[arg(help = "Message content")]
        message: String,

        #[arg(short = 's', long = "subject", help = "Optional message subject")]
        subject: Option<String>,
    },

    #[command(about = "Reply to a message")]
    Reply {
        #[arg(help = "Message ID to reply to")]
        message_id: String,

        #[arg(help = "Reply content")]
        body: String,
    },

    #[command(about = "Read a specific message")]
    Read {
        #[arg(help = "Message ID to read")]
        message_id: String,
    },

    #[command(about = "Delete a message")]
    Delete {
        #[arg(help = "Message ID to delete")]
        message_id: String,
    },

    #[command(about = "List messages")]
    List {
        #[arg(short = 'u', long = "unread", help = "Show only unread messages")]
        unread: bool,

        #[arg(short = 's', long = "sent", help = "Show sent messages")]
        sent: bool,

        #[arg(short = 'p', long = "projects", help = "Show only project messages")]
        projects: bool,
    },

    #[command(about = "View a message thread")]
    Thread {
        #[arg(help = "Thread ID to view")]
        thread_id: String,
    },

    #[command(about = "Sync messages (check for new and update ACKs)")]
    Sync,

    #[command(about = "Process a project message (run test/real)")]
    Process {
        #[arg(help = "Message ID of the project to process")]
        message_id: String,

        #[arg(long, help = "Run with test data", conflicts_with = "real")]
        test: bool,

        #[arg(long, help = "Run with real data", conflicts_with = "test")]
        real: bool,

        #[arg(long, help = "Participant to use (defaults to first available)")]
        participant: Option<String>,

        #[arg(long, help = "Approve after successful run")]
        approve: bool,

        #[arg(long, help = "Non-interactive mode (skip prompts)")]
        non_interactive: bool,
    },

    #[command(about = "Archive a project message (revoke write permissions)")]
    Archive {
        #[arg(help = "Message ID to archive")]
        message_id: String,
    },
}

#[tokio::main]
async fn main() -> Result<()> {
    let cli = Cli::parse();

    let filter_level = if cli.verbose { "debug" } else { "info" };

    tracing_subscriber::registry()
        .with(fmt::layer())
        .with(EnvFilter::try_from_default_env().unwrap_or_else(|_| EnvFilter::new(filter_level)))
        .init();

    // Random version check on startup (10% chance)
    let _ = commands::update::check_and_notify_random().await;

    // Check for upgrades and perform them if needed
    let _ = cli::upgrade::check_and_upgrade();

    match cli.command {
        Commands::Update => {
            commands::update::execute().await?;
        }
        Commands::Init { email, quiet } => {
            commands::init::execute(email.as_deref(), quiet).await?;
        }
        Commands::Info => {
            commands::info::execute().await?;
        }
        Commands::Check => {
            commands::check::execute().await?;
        }
        Commands::Setup => {
            commands::setup::execute().await?;
        }
        Commands::Project { command } => match command {
            ProjectCommands::Create {
                name,
                folder,
                example,
            } => {
                commands::project::create(name, folder, example).await?;
            }
            ProjectCommands::Examples => {
                commands::project::list_examples()?;
            }
        },
        Commands::Run {
            project_folder,
            participant_source,
            test,
            download,
            dry_run,
            with_docker,
            work_dir,
            resume,
            template,
        } => {
            commands::run::execute(commands::run::RunParams {
                project_folder,
                participant_source,
                test,
                download,
                dry_run,
                with_docker,
                work_dir,
                resume,
                template,
            })
            .await?;
        }
        Commands::SampleData { command } => match command {
            SampleDataCommands::Fetch {
                participant_ids,
                all,
            } => {
                commands::sample_data::fetch(participant_ids, all, false).await?;
            }
            SampleDataCommands::List => {
                commands::sample_data::list().await?;
            }
        },
        Commands::Participant { command } => match command {
            ParticipantCommands::Add {
                id,
                aligned,
                template,
                snp,
                reference,
                ref_version,
                non_interactive,
            } => {
                commands::participant::add(
                    id,
                    aligned,
                    template,
                    snp,
                    reference,
                    ref_version,
                    non_interactive,
                )
                .await?;
            }
            ParticipantCommands::List => {
                commands::participant::list().await?;
            }
            ParticipantCommands::Delete { id } => {
                commands::participant::delete(id).await?;
            }
            ParticipantCommands::Validate { id } => {
                commands::participant::validate(id).await?;
            }
        },
        Commands::Biobank { command } => match command {
            BiobankCommands::List => {
                commands::biobank::list(None).await?;
            }
            BiobankCommands::Publish {
                participant_id,
                all,
                http_relay_servers,
            } => {
                commands::biobank::publish(participant_id, all, http_relay_servers).await?;
            }
            BiobankCommands::Unpublish {
                participant_id,
                all,
            } => {
                commands::biobank::unpublish(participant_id, all).await?;
            }
        },
        Commands::Config { command } => {
            if let Some(cmd) = command {
                match cmd {
                    ConfigCommands::Email { email } => {
                        commands::config_cmd::set_email(email).await?;
                    }
                    ConfigCommands::Syftbox { path } => {
                        commands::config_cmd::set_syftbox(path).await?;
                    }
                }
            } else {
                commands::config_cmd::show().await?;
            }
        }
        Commands::Fastq { command } => match command {
            FastqCommands::Combine {
                input_folder,
                output_file,
                validate,
                no_prompt,
                stats_format,
            } => {
                let should_validate = if no_prompt { Some(validate) } else { None };
                commands::fastq::combine(
                    input_folder,
                    output_file,
                    should_validate,
                    Some(stats_format),
                )
                .await?;
            }
        },
        Commands::Submit {
            project_path,
            destination,
            non_interactive,
            force,
        } => {
            commands::submit::submit(project_path, destination, non_interactive, force).await?;
        }
        Commands::Inbox {
            interactive,
            plain,
            sent,
            all,
            unread,
            projects,
            message_type,
            from,
            search,
        } => {
            let config = biovault::config::Config::load()?;
            // Default behavior: interactive unless --plain is provided
            if plain && !interactive {
                let filters = commands::inbox::ListFilters {
                    sent,
                    all,
                    unread,
                    projects,
                    message_type,
                    from,
                    search,
                };
                commands::inbox::list(&config, filters)?;
            } else {
                // When both flags are provided, prefer interactive
                commands::inbox::interactive(&config, None).await?;
            }
        }
        Commands::Message { command } => match command {
            MessageCommands::Send {
                recipient,
                message,
                subject,
            } => {
                let config = biovault::config::Config::load()?;
                commands::messages::send_message(
                    &config,
                    &recipient,
                    &message,
                    subject.as_deref(),
                )?;
            }
            MessageCommands::Reply { message_id, body } => {
                let config = biovault::config::Config::load()?;
                commands::messages::reply_message(&config, &message_id, &body)?;
            }
            MessageCommands::Read { message_id } => {
                let config = biovault::config::Config::load()?;
                commands::messages::read_message(&config, &message_id).await?;
            }
            MessageCommands::Delete { message_id } => {
                let config = biovault::config::Config::load()?;
                commands::messages::delete_message(&config, &message_id)?;
            }
            MessageCommands::List {
                unread,
                sent,
                projects,
            } => {
                let config = biovault::config::Config::load()?;
                commands::messages::list_messages(&config, unread, sent, projects)?;
            }
            MessageCommands::Thread { thread_id } => {
                let config = biovault::config::Config::load()?;
                commands::messages::view_thread(&config, &thread_id)?;
            }
            MessageCommands::Sync => {
                let config = biovault::config::Config::load()?;
                commands::messages::sync_messages(&config)?;
            }
            MessageCommands::Process {
                message_id,
                test,
                real,
                participant,
                approve,
                non_interactive,
            } => {
                let config = biovault::config::Config::load()?;
                commands::messages::process_project_message(
                    &config,
                    &message_id,
                    test,
                    real,
                    participant,
                    approve,
                    non_interactive,
                )
                .await?;
            }
            MessageCommands::Archive { message_id } => {
                let config = biovault::config::Config::load()?;
                commands::messages::archive_message(&config, &message_id)?;
            }
        },
        Commands::Samplesheet { command } => match command {
            SamplesheetCommands::Create {
                input_dir,
                output_file,
                file_filter,
                extract_cols,
                ignore,
            } => {
                commands::samplesheet::create(
                    input_dir,
                    output_file,
                    file_filter,
                    extract_cols,
                    ignore,
                )
                .await?;
            }
        },
        Commands::HardReset { ignore_warning } => {
            commands::hard_reset::execute(ignore_warning).await?;
        }
    }

    Ok(())
}<|MERGE_RESOLUTION|>--- conflicted
+++ resolved
@@ -207,7 +207,12 @@
         command: MessageCommands,
     },
 
-<<<<<<< HEAD
+    #[command(about = "Sample sheet operations")]
+    Samplesheet {
+        #[command(subcommand)]
+        command: SamplesheetCommands,
+    },
+
     #[command(
         name = "hard-reset",
         about = "Delete all BioVault data and configuration (DESTRUCTIVE)"
@@ -215,12 +220,6 @@
     HardReset {
         #[arg(long, help = "Skip confirmation prompts (use with caution)")]
         ignore_warning: bool,
-=======
-    #[command(about = "Sample sheet operations")]
-    Samplesheet {
-        #[command(subcommand)]
-        command: SamplesheetCommands,
->>>>>>> 6c86ada4
     },
 }
 
