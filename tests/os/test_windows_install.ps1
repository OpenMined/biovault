--- conflicted
+++ resolved
@@ -127,7 +127,6 @@
 # Check Java installation and verify it meets minimum version
 if (Test-Command "java") {
     Write-Host "Java installed:" -ForegroundColor Green
-<<<<<<< HEAD
     try {
         $javaVersionOutput = & java -version 2>&1 | Select-Object -First 1 | Out-String
         Write-Host $javaVersionOutput.Trim()
@@ -165,39 +164,6 @@
         }
     } catch {
         Write-Host "Warning: Error checking Java version: $_" -ForegroundColor Yellow
-=======
-    $javaVersionOutput = & java -version 2>&1 | Select-Object -First 1 | Out-String
-    Write-Host $javaVersionOutput.Trim()
-
-    # Extract Java version number (handle both "1.8.0" and "17.0.0" formats)
-    if ($javaVersionOutput -match 'version "(\d+)\.(\d+)') {
-        $majorVersion = [int]$matches[1]
-        $minorVersion = [int]$matches[2]
-
-        # Handle old Java versioning (1.8 = Java 8)
-        if ($majorVersion -eq 1) {
-            $actualVersion = $minorVersion
-        } else {
-            $actualVersion = $majorVersion
-        }
-
-        if ($actualVersion -ge 17) {
-            Write-Host "  Version $actualVersion meets minimum requirement (>=17)" -ForegroundColor Green
-        } else {
-            Write-Host "X Java version $actualVersion is below minimum requirement (17)" -ForegroundColor Red
-            exit 1
-        }
-    } elseif ($javaVersionOutput -match 'version "(\d+)') {
-        $actualVersion = [int]$matches[1]
-        if ($actualVersion -ge 17) {
-            Write-Host "  Version $actualVersion meets minimum requirement (>=17)" -ForegroundColor Green
-        } else {
-            Write-Host "X Java version $actualVersion is below minimum requirement (17)" -ForegroundColor Red
-            exit 1
-        }
-    } else {
-        Write-Host "Warning: Could not parse Java version from: $javaVersionOutput" -ForegroundColor Yellow
->>>>>>> 0d9a4b56
     }
 } else {
     Write-Host "X Java not found - Manual installation required on Windows" -ForegroundColor Red
@@ -256,37 +222,26 @@
 & bv check
 
 # Only exit with error if Java version is too old, otherwise pass the test
-if ($LASTEXITCODE -ne 0) {
-    Write-Host "Note: Some dependencies missing - manual installation may be required on Windows" -ForegroundColor Yellow
-    # Check if we failed due to Java version being too old
-    if (Test-Command "java") {
-<<<<<<< HEAD
-        try {
-            $javaVersionOutput = & java -version 2>&1 | Select-Object -First 1 | Out-String
-            if ($javaVersionOutput -match 'version "1\.8') {
-                Write-Host "ERROR: Java 8 detected. Java 17+ is required." -ForegroundColor Red
-                exit 1
-            }
-        } catch {
-            # Ignore errors in final check
-=======
-        $javaVersionOutput = & java -version 2>&1 | Select-Object -First 1 | Out-String
-        if ($javaVersionOutput -match 'version "1\.8') {
-            Write-Host "ERROR: Java 8 detected. Java 17+ is required." -ForegroundColor Red
-            exit 1
->>>>>>> 0d9a4b56
-        }
-    }
-}
+    if ($LASTEXITCODE -ne 0) {
+        Write-Host "Note: Some dependencies missing - manual installation may be required on Windows" -ForegroundColor Yellow
+        # Check if we failed due to Java version being too old
+        if (Test-Command "java") {
+            try {
+                $javaVersionOutput = & java -version 2>&1 | Select-Object -First 1 | Out-String
+                if ($javaVersionOutput -match 'version "1\.8') {
+                    Write-Host "ERROR: Java 8 detected. Java 17+ is required." -ForegroundColor Red
+                    exit 1
+                }
+            } catch {
+                # Ignore errors in final check
+            }
+        }
+    }
 
 Write-Host ""
 Write-Host "=========================================" -ForegroundColor Cyan
 Write-Host "Windows installation test completed" -ForegroundColor Green
 Write-Host "=========================================" -ForegroundColor Cyan
 
-<<<<<<< HEAD
 # Exit successfully unless Java version was too old (already handled above)
-=======
-# Exit successfully unless Java version was too old
->>>>>>> 0d9a4b56
 exit 0